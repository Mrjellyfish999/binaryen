#!/usr/bin/env python3
#
# Copyright 2015 WebAssembly Community Group participants
#
# Licensed under the Apache License, Version 2.0 (the "License");
# you may not use this file except in compliance with the License.
# You may obtain a copy of the License at
#
#     http://www.apache.org/licenses/LICENSE-2.0
#
# Unless required by applicable law or agreed to in writing, software
# distributed under the License is distributed on an "AS IS" BASIS,
# WITHOUT WARRANTIES OR CONDITIONS OF ANY KIND, either express or implied.
# See the License for the specific language governing permissions and
# limitations under the License.

import os
import subprocess
import sys
from collections import OrderedDict

from scripts.test import binaryenjs
from scripts.test import lld
from scripts.test import shared
from scripts.test import support
from scripts.test import wasm2js
from scripts.test import wasm_opt


def update_example_tests():
    print('\n[ checking example testcases... ]\n')
    for src in shared.get_tests(shared.get_test_dir('example')):
        basename = os.path.basename(src)
        output_file = os.path.join(shared.options.binaryen_bin, 'example')
        libdir = os.path.join(shared.BINARYEN_INSTALL_DIR, 'lib')
        cmd = ['-I' + os.path.join(shared.options.binaryen_root, 'src'), '-g', '-pthread', '-o', output_file]
        if not src.endswith(('.c', '.cpp')):
            continue
        expected = os.path.splitext(src)[0] + '.txt'
        # windows + gcc will need some work
        if shared.skip_if_on_windows('gcc'):
            return
        # build the C file separately
        extra = [os.environ.get('CC') or 'gcc',
                 src, '-c', '-o', 'example.o',
                 '-I' + os.path.join(shared.options.binaryen_root, 'src'), '-g', '-L' + libdir, '-pthread']
        print('build: ', ' '.join(extra))
        if src.endswith('.cpp'):
            extra += ['-std=c++' + str(shared.cxx_standard)]
        print(os.getcwd())
        subprocess.check_call(extra)
        # Link against the binaryen C library DSO, using rpath
        cmd = ['example.o', '-L' + libdir, '-lbinaryen', '-Wl,-rpath,' + os.path.abspath(libdir)] + cmd
        print('    ', basename, src, expected)
        if os.environ.get('COMPILER_FLAGS'):
            for f in os.environ.get('COMPILER_FLAGS').split(' '):
                cmd.append(f)
        cmd = [os.environ.get('CXX') or 'g++', '-std=c++' + str(shared.cxx_standard)] + cmd
        try:
            print('link: ', ' '.join(cmd))
            subprocess.check_call(cmd)
            print('run...', output_file)
            proc = subprocess.Popen([output_file], stdout=subprocess.PIPE, stderr=subprocess.PIPE)
            actual, err = proc.communicate()
            assert proc.returncode == 0, [proc.returncode, actual, err]
            with open(expected, 'wb') as o:
                o.write(actual)
        finally:
            os.remove(output_file)


def update_wasm_dis_tests():
    print('\n[ checking wasm-dis on provided binaries... ]\n')
    for t in shared.get_tests(shared.options.binaryen_test, ['.wasm']):
        print('..', os.path.basename(t))
        cmd = shared.WASM_DIS + [t]
        if os.path.isfile(t + '.map'):
            cmd += ['--source-map', t + '.map']
        actual = support.run_command(cmd)

        open(t + '.fromBinary', 'w').write(actual)


def update_ctor_eval_tests():
    print('\n[ checking wasm-ctor-eval... ]\n')
    for t in shared.get_tests(shared.get_test_dir('ctor-eval'), ['.wast', '.wasm']):
        print('..', os.path.basename(t))
        ctors = open(t + '.ctors').read().strip()
        cmd = shared.WASM_CTOR_EVAL + [t, '-all', '-o', 'a.wast', '-S', '--ctors', ctors]
        if 'ignore-external-input' in t:
            cmd += ['--ignore-external-input']
        if 'results' in t:
<<<<<<< HEAD
            cmd += ['--remove-exports', '0']
=======
            cmd += ['--kept-exports', 'test1,test3']
>>>>>>> 19e930aa
        support.run_command(cmd)
        actual = open('a.wast').read()
        out = t + '.out'
        with open(out, 'w') as o:
            o.write(actual)


def update_metadce_tests():
    print('\n[ checking wasm-metadce... ]\n')
    for t in shared.get_tests(shared.get_test_dir('metadce'), ['.wast', '.wasm']):
        print('..', os.path.basename(t))
        graph = t + '.graph.txt'
        cmd = shared.WASM_METADCE + [t, '--graph-file=' + graph, '-o', 'a.wast', '-S', '-all']
        stdout = support.run_command(cmd)
        actual = open('a.wast').read()
        out = t + '.dced'
        with open(out, 'w') as o:
            o.write(actual)
        with open(out + '.stdout', 'w') as o:
            o.write(stdout)


def update_reduce_tests():
    print('\n[ checking wasm-reduce ]\n')
    for t in shared.get_tests(shared.get_test_dir('reduce'), ['.wast']):
        print('..', os.path.basename(t))
        # convert to wasm
        support.run_command(shared.WASM_AS + [t, '-o', 'a.wasm', '-all'])
        print(support.run_command(shared.WASM_REDUCE + ['a.wasm', '--command=%s b.wasm --fuzz-exec -all' % shared.WASM_OPT[0], '-t', 'b.wasm', '-w', 'c.wasm']))
        expected = t + '.txt'
        support.run_command(shared.WASM_DIS + ['c.wasm', '-o', expected])


def update_spec_tests():
    print('\n[ updating wasm-shell spec testcases... ]\n')

    for t in shared.options.spec_tests:
        print('..', os.path.basename(t))

        cmd = shared.WASM_SHELL + [t]
        expected = os.path.join(shared.get_test_dir('spec'), 'expected-output', os.path.basename(t) + '.log')
        if os.path.isfile(expected):
            stdout = support.run_command(cmd, stderr=subprocess.PIPE)
            # filter out binaryen interpreter logging that the spec suite
            # doesn't expect
            filtered = [line for line in stdout.splitlines() if not line.startswith('[trap')]
            stdout = '\n'.join(filtered) + '\n'
            with open(expected, 'w') as o:
                o.write(stdout)


def update_lit_tests():
    print('\n[ updating lit testcases... ]\n')
    script = os.path.join(shared.options.binaryen_root,
                          'scripts',
                          'update_lit_checks.py')
    lit_dir = shared.get_test_dir('lit')
    subprocess.check_output([sys.executable,
                             script,
                             '--binaryen-bin=' + shared.options.binaryen_bin,
                             os.path.join(lit_dir, '**', '*.wast'),
                             os.path.join(lit_dir, '**', '*.wat')])


TEST_SUITES = OrderedDict([
    ('wasm-opt', wasm_opt.update_wasm_opt_tests),
    ('wasm-dis', update_wasm_dis_tests),
    ('example', update_example_tests),
    ('ctor-eval', update_ctor_eval_tests),
    ('wasm-metadce', update_metadce_tests),
    ('wasm-reduce', update_reduce_tests),
    ('spec', update_spec_tests),
    ('lld', lld.update_lld_tests),
    ('wasm2js', wasm2js.update_wasm2js_tests),
    ('binaryenjs', binaryenjs.update_binaryen_js_tests),
    ('lit', update_lit_tests),
])


def main():
    all_suites = TEST_SUITES.keys()
    skip_by_default = ['binaryenjs']

    if shared.options.list_suites:
        for suite in all_suites:
            print(suite)
        return 0

    if not shared.requested:
        shared.requested = [s for s in all_suites if s not in skip_by_default]

    for test in shared.requested:
        TEST_SUITES[test]()

    print('\n[ success! ]')


if __name__ == '__main__':
    sys.exit(main())<|MERGE_RESOLUTION|>--- conflicted
+++ resolved
@@ -90,11 +90,7 @@
         if 'ignore-external-input' in t:
             cmd += ['--ignore-external-input']
         if 'results' in t:
-<<<<<<< HEAD
-            cmd += ['--remove-exports', '0']
-=======
             cmd += ['--kept-exports', 'test1,test3']
->>>>>>> 19e930aa
         support.run_command(cmd)
         actual = open('a.wast').read()
         out = t + '.out'
