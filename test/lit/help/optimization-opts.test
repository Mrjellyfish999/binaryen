--- conflicted
+++ resolved
@@ -271,12 +271,7 @@
 ;; CHECK-NEXT:
 ;; CHECK-NEXT:   --generate-stack-ir                           generate Stack IR
 ;; CHECK-NEXT:
-<<<<<<< HEAD
-;; CHECK-NEXT:   --gto                                         rewrite global GC types to be
-;; CHECK-NEXT:                                                 more optimal
-=======
 ;; CHECK-NEXT:   --gto                                         globally optimize GC types
->>>>>>> 562250e1
 ;; CHECK-NEXT:
 ;; CHECK-NEXT:   --heap2local                                  replace GC allocations with
 ;; CHECK-NEXT:                                                 locals
