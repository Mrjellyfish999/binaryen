--- conflicted
+++ resolved
@@ -124,13 +124,8 @@
   Render(RelooperBuilder& Builder, Block* Target, bool SetLabel);
 };
 
-<<<<<<< HEAD
-using BlockSet = wasm::InsertOrderedSet<Block*>;
-using BlockBranchMap = wasm::InsertOrderedMap<Block*, Branch*>;
-=======
 typedef wasm::InsertOrderedSet<Block*> BlockSet;
 typedef wasm::InsertOrderedMap<Block*, Branch*> BlockBranchMap;
->>>>>>> 3ecad7a5
 
 // Represents a basic block of code - some instructions that end with a
 // control flow modifier (a branch, return or throw).
@@ -318,11 +313,7 @@
   void SetMinSize(bool MinSize_) { MinSize = MinSize_; }
 };
 
-<<<<<<< HEAD
-using BlockBlockSetMap = wasm::InsertOrderedMap<Block*, BlockSet>;
-=======
 typedef wasm::InsertOrderedMap<Block*, BlockSet> BlockBlockSetMap;
->>>>>>> 3ecad7a5
 
 #ifdef RELOOPER_DEBUG
 struct Debugging {
