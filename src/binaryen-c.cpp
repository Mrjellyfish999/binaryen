/*
 * Copyright 2016 WebAssembly Community Group participants
 *
 * Licensed under the Apache License, Version 2.0 (the "License");
 * you may not use this file except in compliance with the License.
 * You may obtain a copy of the License at
 *
 *     http://www.apache.org/licenses/LICENSE-2.0
 *
 * Unless required by applicable law or agreed to in writing, software
 * distributed under the License is distributed on an "AS IS" BASIS,
 * WITHOUT WARRANTIES OR CONDITIONS OF ANY KIND, either express or implied.
 * See the License for the specific language governing permissions and
 * limitations under the License.
 */

//===============================
// Binaryen C API implementation
//===============================

#include <mutex>

#include "binaryen-c.h"
#include "cfg/Relooper.h"
#include "ir/utils.h"
#include "pass.h"
#include "shell-interface.h"
#include "support/colors.h"
#include "wasm-binary.h"
#include "wasm-builder.h"
#include "wasm-interpreter.h"
#include "wasm-s-parser.h"
#include "wasm-stack.h"
#include "wasm-validator.h"
#include "wasm.h"
#include "wasm2js.h"
#include <iostream>
#include <sstream>

#ifdef __EMSCRIPTEN__
#include <emscripten.h>
#endif

using namespace wasm;

// Literal utilities

static_assert(sizeof(BinaryenLiteral) == sizeof(Literal),
              "Binaryen C API literal must match wasm.h");

BinaryenLiteral toBinaryenLiteral(Literal x) {
  BinaryenLiteral ret;
  ret.type = x.type.getID();
  TODO_SINGLE_COMPOUND(x.type);
  switch (x.type.getBasic()) {
    case Type::i32:
      ret.i32 = x.geti32();
      break;
    case Type::i64:
      ret.i64 = x.geti64();
      break;
    case Type::f32:
      ret.i32 = x.reinterpreti32();
      break;
    case Type::f64:
      ret.i64 = x.reinterpreti64();
      break;
    case Type::v128:
      memcpy(&ret.v128, x.getv128Ptr(), 16);
      break;
    case Type::funcref:
      ret.func = x.isNull() ? nullptr : x.getFunc().c_str();
      break;
    case Type::anyref:
    case Type::eqref:
      assert(x.isNull() && "unexpected non-null reference type literal");
      break;
    case Type::i31ref:
      WASM_UNREACHABLE("TODO: i31ref");
    case Type::dataref:
      WASM_UNREACHABLE("TODO: dataref");
    case Type::none:
    case Type::unreachable:
      WASM_UNREACHABLE("unexpected type");
  }
  return ret;
}

Literal fromBinaryenLiteral(BinaryenLiteral x) {
  switch (x.type) {
    case Type::i32:
      return Literal(x.i32);
    case Type::i64:
      return Literal(x.i64);
    case Type::f32:
      return Literal(x.i32).castToF32();
    case Type::f64:
      return Literal(x.i64).castToF64();
    case Type::v128:
      return Literal(x.v128);
    case Type::funcref:
      return Literal::makeFunc(x.func);
    case Type::anyref:
    case Type::eqref:
      return Literal::makeNull(Type(x.type).getHeapType());
    case Type::i31ref:
      WASM_UNREACHABLE("TODO: i31ref");
    case Type::dataref:
      WASM_UNREACHABLE("TODO: dataref");
    case Type::none:
    case Type::unreachable:
      WASM_UNREACHABLE("unexpected type");
  }
  WASM_UNREACHABLE("invalid type");
}

// Mutexes (global for now; in theory if multiple modules
// are used at once this should be optimized to be per-
// module, but likely it doesn't matter)

static std::mutex BinaryenFunctionMutex;

// Optimization options
static PassOptions globalPassOptions =
  PassOptions::getWithDefaultOptimizationOptions();

extern "C" {

//
// ========== Module Creation ==========
//

// Core types
// TODO: Deprecate BinaryenTypeExternref?

BinaryenType BinaryenTypeNone(void) { return Type::none; }
BinaryenType BinaryenTypeInt32(void) { return Type::i32; }
BinaryenType BinaryenTypeInt64(void) { return Type::i64; }
BinaryenType BinaryenTypeFloat32(void) { return Type::f32; }
BinaryenType BinaryenTypeFloat64(void) { return Type::f64; }
BinaryenType BinaryenTypeVec128(void) { return Type::v128; }
BinaryenType BinaryenTypeFuncref(void) { return Type::funcref; }
BinaryenType BinaryenTypeExternref(void) { return Type::anyref; }
BinaryenType BinaryenTypeAnyref(void) { return Type::anyref; }
BinaryenType BinaryenTypeEqref(void) { return Type::eqref; }
BinaryenType BinaryenTypeI31ref(void) { return Type::i31ref; }
BinaryenType BinaryenTypeDataref(void) { return Type::dataref; }
BinaryenType BinaryenTypeUnreachable(void) { return Type::unreachable; }
BinaryenType BinaryenTypeAuto(void) { return uintptr_t(-1); }

BinaryenType BinaryenTypeCreate(BinaryenType* types, BinaryenIndex numTypes) {
  std::vector<Type> typeVec;
  typeVec.reserve(numTypes);
  for (BinaryenIndex i = 0; i < numTypes; ++i) {
    typeVec.push_back(Type(types[i]));
  }
  return Type(typeVec).getID();
}

uint32_t BinaryenTypeArity(BinaryenType t) { return Type(t).size(); }

void BinaryenTypeExpand(BinaryenType t, BinaryenType* buf) {
  Type types(t);
  size_t i = 0;
  for (const auto& type : types) {
    buf[i++] = type.getID();
  }
}

WASM_DEPRECATED BinaryenType BinaryenNone(void) { return Type::none; }
WASM_DEPRECATED BinaryenType BinaryenInt32(void) { return Type::i32; }
WASM_DEPRECATED BinaryenType BinaryenInt64(void) { return Type::i64; }
WASM_DEPRECATED BinaryenType BinaryenFloat32(void) { return Type::f32; }
WASM_DEPRECATED BinaryenType BinaryenFloat64(void) { return Type::f64; }
WASM_DEPRECATED BinaryenType BinaryenUndefined(void) { return uint32_t(-1); }

// Expression ids

BinaryenExpressionId BinaryenInvalidId(void) {
  return Expression::Id::InvalidId;
}

#define DELEGATE(CLASS_TO_VISIT)                                               \
  BinaryenExpressionId Binaryen##CLASS_TO_VISIT##Id(void) {                    \
    return Expression::Id::CLASS_TO_VISIT##Id;                                 \
  }

#include "wasm-delegations.def"

// External kinds

BinaryenExternalKind BinaryenExternalFunction(void) {
  return static_cast<BinaryenExternalKind>(ExternalKind::Function);
}
BinaryenExternalKind BinaryenExternalTable(void) {
  return static_cast<BinaryenExternalKind>(ExternalKind::Table);
}
BinaryenExternalKind BinaryenExternalMemory(void) {
  return static_cast<BinaryenExternalKind>(ExternalKind::Memory);
}
BinaryenExternalKind BinaryenExternalGlobal(void) {
  return static_cast<BinaryenExternalKind>(ExternalKind::Global);
}
BinaryenExternalKind BinaryenExternalTag(void) {
  return static_cast<BinaryenExternalKind>(ExternalKind::Tag);
}

// Features

BinaryenFeatures BinaryenFeatureMVP(void) {
  return static_cast<BinaryenFeatures>(FeatureSet::MVP);
}
BinaryenFeatures BinaryenFeatureAtomics(void) {
  return static_cast<BinaryenFeatures>(FeatureSet::Atomics);
}
BinaryenFeatures BinaryenFeatureBulkMemory(void) {
  return static_cast<BinaryenFeatures>(FeatureSet::BulkMemory);
}
BinaryenFeatures BinaryenFeatureMutableGlobals(void) {
  return static_cast<BinaryenFeatures>(FeatureSet::MutableGlobals);
}
BinaryenFeatures BinaryenFeatureNontrappingFPToInt(void) {
  return static_cast<BinaryenFeatures>(FeatureSet::TruncSat);
}
BinaryenFeatures BinaryenFeatureSignExt(void) {
  return static_cast<BinaryenFeatures>(FeatureSet::SignExt);
}
BinaryenFeatures BinaryenFeatureSIMD128(void) {
  return static_cast<BinaryenFeatures>(FeatureSet::SIMD);
}
BinaryenFeatures BinaryenFeatureExceptionHandling(void) {
  return static_cast<BinaryenFeatures>(FeatureSet::ExceptionHandling);
}
BinaryenFeatures BinaryenFeatureTailCall(void) {
  return static_cast<BinaryenFeatures>(FeatureSet::TailCall);
}
BinaryenFeatures BinaryenFeatureReferenceTypes(void) {
  return static_cast<BinaryenFeatures>(FeatureSet::ReferenceTypes);
}
BinaryenFeatures BinaryenFeatureMultivalue(void) {
  return static_cast<BinaryenFeatures>(FeatureSet::Multivalue);
}
BinaryenFeatures BinaryenFeatureGC(void) {
  return static_cast<BinaryenFeatures>(FeatureSet::GC);
}
BinaryenFeatures BinaryenFeatureMemory64(void) {
  return static_cast<BinaryenFeatures>(FeatureSet::Memory64);
}
BinaryenFeatures BinaryenFeatureTypedFunctionReferences(void) {
  return static_cast<BinaryenFeatures>(FeatureSet::TypedFunctionReferences);
}
BinaryenFeatures BinaryenFeatureRelaxedSIMD(void) {
  return static_cast<BinaryenFeatures>(FeatureSet::RelaxedSIMD);
}
BinaryenFeatures BinaryenFeatureExtendedConst(void) {
  return static_cast<BinaryenFeatures>(FeatureSet::ExtendedConst);
}
BinaryenFeatures BinaryenFeatureAll(void) {
  return static_cast<BinaryenFeatures>(FeatureSet::All);
}

// Modules

BinaryenModuleRef BinaryenModuleCreate(void) { return new Module(); }
void BinaryenModuleDispose(BinaryenModuleRef module) { delete (Module*)module; }

// Literals

BinaryenLiteral BinaryenLiteralInt32(int32_t x) {
  return toBinaryenLiteral(Literal(x));
}
BinaryenLiteral BinaryenLiteralInt64(int64_t x) {
  return toBinaryenLiteral(Literal(x));
}
BinaryenLiteral BinaryenLiteralFloat32(float x) {
  return toBinaryenLiteral(Literal(x));
}
BinaryenLiteral BinaryenLiteralFloat64(double x) {
  return toBinaryenLiteral(Literal(x));
}
BinaryenLiteral BinaryenLiteralVec128(const uint8_t x[16]) {
  return toBinaryenLiteral(Literal(x));
}
BinaryenLiteral BinaryenLiteralFloat32Bits(int32_t x) {
  return toBinaryenLiteral(Literal(x).castToF32());
}
BinaryenLiteral BinaryenLiteralFloat64Bits(int64_t x) {
  return toBinaryenLiteral(Literal(x).castToF64());
}

// Expressions

BinaryenOp BinaryenClzInt32(void) { return ClzInt32; }
BinaryenOp BinaryenCtzInt32(void) { return CtzInt32; }
BinaryenOp BinaryenPopcntInt32(void) { return PopcntInt32; }
BinaryenOp BinaryenNegFloat32(void) { return NegFloat32; }
BinaryenOp BinaryenAbsFloat32(void) { return AbsFloat32; }
BinaryenOp BinaryenCeilFloat32(void) { return CeilFloat32; }
BinaryenOp BinaryenFloorFloat32(void) { return FloorFloat32; }
BinaryenOp BinaryenTruncFloat32(void) { return TruncFloat32; }
BinaryenOp BinaryenNearestFloat32(void) { return NearestFloat32; }
BinaryenOp BinaryenSqrtFloat32(void) { return SqrtFloat32; }
BinaryenOp BinaryenEqZInt32(void) { return EqZInt32; }
BinaryenOp BinaryenClzInt64(void) { return ClzInt64; }
BinaryenOp BinaryenCtzInt64(void) { return CtzInt64; }
BinaryenOp BinaryenPopcntInt64(void) { return PopcntInt64; }
BinaryenOp BinaryenNegFloat64(void) { return NegFloat64; }
BinaryenOp BinaryenAbsFloat64(void) { return AbsFloat64; }
BinaryenOp BinaryenCeilFloat64(void) { return CeilFloat64; }
BinaryenOp BinaryenFloorFloat64(void) { return FloorFloat64; }
BinaryenOp BinaryenTruncFloat64(void) { return TruncFloat64; }
BinaryenOp BinaryenNearestFloat64(void) { return NearestFloat64; }
BinaryenOp BinaryenSqrtFloat64(void) { return SqrtFloat64; }
BinaryenOp BinaryenEqZInt64(void) { return EqZInt64; }
BinaryenOp BinaryenExtendSInt32(void) { return ExtendSInt32; }
BinaryenOp BinaryenExtendUInt32(void) { return ExtendUInt32; }
BinaryenOp BinaryenWrapInt64(void) { return WrapInt64; }
BinaryenOp BinaryenTruncSFloat32ToInt32(void) { return TruncSFloat32ToInt32; }
BinaryenOp BinaryenTruncSFloat32ToInt64(void) { return TruncSFloat32ToInt64; }
BinaryenOp BinaryenTruncUFloat32ToInt32(void) { return TruncUFloat32ToInt32; }
BinaryenOp BinaryenTruncUFloat32ToInt64(void) { return TruncUFloat32ToInt64; }
BinaryenOp BinaryenTruncSFloat64ToInt32(void) { return TruncSFloat64ToInt32; }
BinaryenOp BinaryenTruncSFloat64ToInt64(void) { return TruncSFloat64ToInt64; }
BinaryenOp BinaryenTruncUFloat64ToInt32(void) { return TruncUFloat64ToInt32; }
BinaryenOp BinaryenTruncUFloat64ToInt64(void) { return TruncUFloat64ToInt64; }
BinaryenOp BinaryenReinterpretFloat32(void) { return ReinterpretFloat32; }
BinaryenOp BinaryenReinterpretFloat64(void) { return ReinterpretFloat64; }
BinaryenOp BinaryenExtendS8Int32(void) { return ExtendS8Int32; }
BinaryenOp BinaryenExtendS16Int32(void) { return ExtendS16Int32; }
BinaryenOp BinaryenExtendS8Int64(void) { return ExtendS8Int64; }
BinaryenOp BinaryenExtendS16Int64(void) { return ExtendS16Int64; }
BinaryenOp BinaryenExtendS32Int64(void) { return ExtendS32Int64; }
BinaryenOp BinaryenConvertSInt32ToFloat32(void) {
  return ConvertSInt32ToFloat32;
}
BinaryenOp BinaryenConvertSInt32ToFloat64(void) {
  return ConvertSInt32ToFloat64;
}
BinaryenOp BinaryenConvertUInt32ToFloat32(void) {
  return ConvertUInt32ToFloat32;
}
BinaryenOp BinaryenConvertUInt32ToFloat64(void) {
  return ConvertUInt32ToFloat64;
}
BinaryenOp BinaryenConvertSInt64ToFloat32(void) {
  return ConvertSInt64ToFloat32;
}
BinaryenOp BinaryenConvertSInt64ToFloat64(void) {
  return ConvertSInt64ToFloat64;
}
BinaryenOp BinaryenConvertUInt64ToFloat32(void) {
  return ConvertUInt64ToFloat32;
}
BinaryenOp BinaryenConvertUInt64ToFloat64(void) {
  return ConvertUInt64ToFloat64;
}
BinaryenOp BinaryenPromoteFloat32(void) { return PromoteFloat32; }
BinaryenOp BinaryenDemoteFloat64(void) { return DemoteFloat64; }
BinaryenOp BinaryenReinterpretInt32(void) { return ReinterpretInt32; }
BinaryenOp BinaryenReinterpretInt64(void) { return ReinterpretInt64; }
BinaryenOp BinaryenAddInt32(void) { return AddInt32; }
BinaryenOp BinaryenSubInt32(void) { return SubInt32; }
BinaryenOp BinaryenMulInt32(void) { return MulInt32; }
BinaryenOp BinaryenDivSInt32(void) { return DivSInt32; }
BinaryenOp BinaryenDivUInt32(void) { return DivUInt32; }
BinaryenOp BinaryenRemSInt32(void) { return RemSInt32; }
BinaryenOp BinaryenRemUInt32(void) { return RemUInt32; }
BinaryenOp BinaryenAndInt32(void) { return AndInt32; }
BinaryenOp BinaryenOrInt32(void) { return OrInt32; }
BinaryenOp BinaryenXorInt32(void) { return XorInt32; }
BinaryenOp BinaryenShlInt32(void) { return ShlInt32; }
BinaryenOp BinaryenShrUInt32(void) { return ShrUInt32; }
BinaryenOp BinaryenShrSInt32(void) { return ShrSInt32; }
BinaryenOp BinaryenRotLInt32(void) { return RotLInt32; }
BinaryenOp BinaryenRotRInt32(void) { return RotRInt32; }
BinaryenOp BinaryenEqInt32(void) { return EqInt32; }
BinaryenOp BinaryenNeInt32(void) { return NeInt32; }
BinaryenOp BinaryenLtSInt32(void) { return LtSInt32; }
BinaryenOp BinaryenLtUInt32(void) { return LtUInt32; }
BinaryenOp BinaryenLeSInt32(void) { return LeSInt32; }
BinaryenOp BinaryenLeUInt32(void) { return LeUInt32; }
BinaryenOp BinaryenGtSInt32(void) { return GtSInt32; }
BinaryenOp BinaryenGtUInt32(void) { return GtUInt32; }
BinaryenOp BinaryenGeSInt32(void) { return GeSInt32; }
BinaryenOp BinaryenGeUInt32(void) { return GeUInt32; }
BinaryenOp BinaryenAddInt64(void) { return AddInt64; }
BinaryenOp BinaryenSubInt64(void) { return SubInt64; }
BinaryenOp BinaryenMulInt64(void) { return MulInt64; }
BinaryenOp BinaryenDivSInt64(void) { return DivSInt64; }
BinaryenOp BinaryenDivUInt64(void) { return DivUInt64; }
BinaryenOp BinaryenRemSInt64(void) { return RemSInt64; }
BinaryenOp BinaryenRemUInt64(void) { return RemUInt64; }
BinaryenOp BinaryenAndInt64(void) { return AndInt64; }
BinaryenOp BinaryenOrInt64(void) { return OrInt64; }
BinaryenOp BinaryenXorInt64(void) { return XorInt64; }
BinaryenOp BinaryenShlInt64(void) { return ShlInt64; }
BinaryenOp BinaryenShrUInt64(void) { return ShrUInt64; }
BinaryenOp BinaryenShrSInt64(void) { return ShrSInt64; }
BinaryenOp BinaryenRotLInt64(void) { return RotLInt64; }
BinaryenOp BinaryenRotRInt64(void) { return RotRInt64; }
BinaryenOp BinaryenEqInt64(void) { return EqInt64; }
BinaryenOp BinaryenNeInt64(void) { return NeInt64; }
BinaryenOp BinaryenLtSInt64(void) { return LtSInt64; }
BinaryenOp BinaryenLtUInt64(void) { return LtUInt64; }
BinaryenOp BinaryenLeSInt64(void) { return LeSInt64; }
BinaryenOp BinaryenLeUInt64(void) { return LeUInt64; }
BinaryenOp BinaryenGtSInt64(void) { return GtSInt64; }
BinaryenOp BinaryenGtUInt64(void) { return GtUInt64; }
BinaryenOp BinaryenGeSInt64(void) { return GeSInt64; }
BinaryenOp BinaryenGeUInt64(void) { return GeUInt64; }
BinaryenOp BinaryenAddFloat32(void) { return AddFloat32; }
BinaryenOp BinaryenSubFloat32(void) { return SubFloat32; }
BinaryenOp BinaryenMulFloat32(void) { return MulFloat32; }
BinaryenOp BinaryenDivFloat32(void) { return DivFloat32; }
BinaryenOp BinaryenCopySignFloat32(void) { return CopySignFloat32; }
BinaryenOp BinaryenMinFloat32(void) { return MinFloat32; }
BinaryenOp BinaryenMaxFloat32(void) { return MaxFloat32; }
BinaryenOp BinaryenEqFloat32(void) { return EqFloat32; }
BinaryenOp BinaryenNeFloat32(void) { return NeFloat32; }
BinaryenOp BinaryenLtFloat32(void) { return LtFloat32; }
BinaryenOp BinaryenLeFloat32(void) { return LeFloat32; }
BinaryenOp BinaryenGtFloat32(void) { return GtFloat32; }
BinaryenOp BinaryenGeFloat32(void) { return GeFloat32; }
BinaryenOp BinaryenAddFloat64(void) { return AddFloat64; }
BinaryenOp BinaryenSubFloat64(void) { return SubFloat64; }
BinaryenOp BinaryenMulFloat64(void) { return MulFloat64; }
BinaryenOp BinaryenDivFloat64(void) { return DivFloat64; }
BinaryenOp BinaryenCopySignFloat64(void) { return CopySignFloat64; }
BinaryenOp BinaryenMinFloat64(void) { return MinFloat64; }
BinaryenOp BinaryenMaxFloat64(void) { return MaxFloat64; }
BinaryenOp BinaryenEqFloat64(void) { return EqFloat64; }
BinaryenOp BinaryenNeFloat64(void) { return NeFloat64; }
BinaryenOp BinaryenLtFloat64(void) { return LtFloat64; }
BinaryenOp BinaryenLeFloat64(void) { return LeFloat64; }
BinaryenOp BinaryenGtFloat64(void) { return GtFloat64; }
BinaryenOp BinaryenGeFloat64(void) { return GeFloat64; }
BinaryenOp BinaryenAtomicRMWAdd(void) { return RMWAdd; }
BinaryenOp BinaryenAtomicRMWSub(void) { return RMWSub; }
BinaryenOp BinaryenAtomicRMWAnd(void) { return RMWAnd; }
BinaryenOp BinaryenAtomicRMWOr(void) { return RMWOr; }
BinaryenOp BinaryenAtomicRMWXor(void) { return RMWXor; }
BinaryenOp BinaryenAtomicRMWXchg(void) { return RMWXchg; }
BinaryenOp BinaryenTruncSatSFloat32ToInt32(void) {
  return TruncSatSFloat32ToInt32;
}
BinaryenOp BinaryenTruncSatSFloat32ToInt64(void) {
  return TruncSatSFloat32ToInt64;
}
BinaryenOp BinaryenTruncSatUFloat32ToInt32(void) {
  return TruncSatUFloat32ToInt32;
}
BinaryenOp BinaryenTruncSatUFloat32ToInt64(void) {
  return TruncSatUFloat32ToInt64;
}
BinaryenOp BinaryenTruncSatSFloat64ToInt32(void) {
  return TruncSatSFloat64ToInt32;
}
BinaryenOp BinaryenTruncSatSFloat64ToInt64(void) {
  return TruncSatSFloat64ToInt64;
}
BinaryenOp BinaryenTruncSatUFloat64ToInt32(void) {
  return TruncSatUFloat64ToInt32;
}
BinaryenOp BinaryenTruncSatUFloat64ToInt64(void) {
  return TruncSatUFloat64ToInt64;
}
BinaryenOp BinaryenSplatVecI8x16(void) { return SplatVecI8x16; }
BinaryenOp BinaryenExtractLaneSVecI8x16(void) { return ExtractLaneSVecI8x16; }
BinaryenOp BinaryenExtractLaneUVecI8x16(void) { return ExtractLaneUVecI8x16; }
BinaryenOp BinaryenReplaceLaneVecI8x16(void) { return ReplaceLaneVecI8x16; }
BinaryenOp BinaryenSplatVecI16x8(void) { return SplatVecI16x8; }
BinaryenOp BinaryenExtractLaneSVecI16x8(void) { return ExtractLaneSVecI16x8; }
BinaryenOp BinaryenExtractLaneUVecI16x8(void) { return ExtractLaneUVecI16x8; }
BinaryenOp BinaryenReplaceLaneVecI16x8(void) { return ReplaceLaneVecI16x8; }
BinaryenOp BinaryenSplatVecI32x4(void) { return SplatVecI32x4; }
BinaryenOp BinaryenExtractLaneVecI32x4(void) { return ExtractLaneVecI32x4; }
BinaryenOp BinaryenReplaceLaneVecI32x4(void) { return ReplaceLaneVecI32x4; }
BinaryenOp BinaryenSplatVecI64x2(void) { return SplatVecI64x2; }
BinaryenOp BinaryenExtractLaneVecI64x2(void) { return ExtractLaneVecI64x2; }
BinaryenOp BinaryenReplaceLaneVecI64x2(void) { return ReplaceLaneVecI64x2; }
BinaryenOp BinaryenSplatVecF32x4(void) { return SplatVecF32x4; }
BinaryenOp BinaryenExtractLaneVecF32x4(void) { return ExtractLaneVecF32x4; }
BinaryenOp BinaryenReplaceLaneVecF32x4(void) { return ReplaceLaneVecF32x4; }
BinaryenOp BinaryenSplatVecF64x2(void) { return SplatVecF64x2; }
BinaryenOp BinaryenExtractLaneVecF64x2(void) { return ExtractLaneVecF64x2; }
BinaryenOp BinaryenReplaceLaneVecF64x2(void) { return ReplaceLaneVecF64x2; }
BinaryenOp BinaryenEqVecI8x16(void) { return EqVecI8x16; }
BinaryenOp BinaryenNeVecI8x16(void) { return NeVecI8x16; }
BinaryenOp BinaryenLtSVecI8x16(void) { return LtSVecI8x16; }
BinaryenOp BinaryenLtUVecI8x16(void) { return LtUVecI8x16; }
BinaryenOp BinaryenGtSVecI8x16(void) { return GtSVecI8x16; }
BinaryenOp BinaryenGtUVecI8x16(void) { return GtUVecI8x16; }
BinaryenOp BinaryenLeSVecI8x16(void) { return LeSVecI8x16; }
BinaryenOp BinaryenLeUVecI8x16(void) { return LeUVecI8x16; }
BinaryenOp BinaryenGeSVecI8x16(void) { return GeSVecI8x16; }
BinaryenOp BinaryenGeUVecI8x16(void) { return GeUVecI8x16; }
BinaryenOp BinaryenEqVecI16x8(void) { return EqVecI16x8; }
BinaryenOp BinaryenNeVecI16x8(void) { return NeVecI16x8; }
BinaryenOp BinaryenLtSVecI16x8(void) { return LtSVecI16x8; }
BinaryenOp BinaryenLtUVecI16x8(void) { return LtUVecI16x8; }
BinaryenOp BinaryenGtSVecI16x8(void) { return GtSVecI16x8; }
BinaryenOp BinaryenGtUVecI16x8(void) { return GtUVecI16x8; }
BinaryenOp BinaryenLeSVecI16x8(void) { return LeSVecI16x8; }
BinaryenOp BinaryenLeUVecI16x8(void) { return LeUVecI16x8; }
BinaryenOp BinaryenGeSVecI16x8(void) { return GeSVecI16x8; }
BinaryenOp BinaryenGeUVecI16x8(void) { return GeUVecI16x8; }
BinaryenOp BinaryenEqVecI32x4(void) { return EqVecI32x4; }
BinaryenOp BinaryenNeVecI32x4(void) { return NeVecI32x4; }
BinaryenOp BinaryenLtSVecI32x4(void) { return LtSVecI32x4; }
BinaryenOp BinaryenLtUVecI32x4(void) { return LtUVecI32x4; }
BinaryenOp BinaryenGtSVecI32x4(void) { return GtSVecI32x4; }
BinaryenOp BinaryenGtUVecI32x4(void) { return GtUVecI32x4; }
BinaryenOp BinaryenLeSVecI32x4(void) { return LeSVecI32x4; }
BinaryenOp BinaryenLeUVecI32x4(void) { return LeUVecI32x4; }
BinaryenOp BinaryenGeSVecI32x4(void) { return GeSVecI32x4; }
BinaryenOp BinaryenGeUVecI32x4(void) { return GeUVecI32x4; }
BinaryenOp BinaryenEqVecI64x2(void) { return EqVecI64x2; }
BinaryenOp BinaryenNeVecI64x2(void) { return NeVecI64x2; }
BinaryenOp BinaryenLtSVecI64x2(void) { return LtSVecI64x2; }
BinaryenOp BinaryenGtSVecI64x2(void) { return GtSVecI64x2; }
BinaryenOp BinaryenLeSVecI64x2(void) { return LeSVecI64x2; }
BinaryenOp BinaryenGeSVecI64x2(void) { return GeSVecI64x2; }
BinaryenOp BinaryenEqVecF32x4(void) { return EqVecF32x4; }
BinaryenOp BinaryenNeVecF32x4(void) { return NeVecF32x4; }
BinaryenOp BinaryenLtVecF32x4(void) { return LtVecF32x4; }
BinaryenOp BinaryenGtVecF32x4(void) { return GtVecF32x4; }
BinaryenOp BinaryenLeVecF32x4(void) { return LeVecF32x4; }
BinaryenOp BinaryenGeVecF32x4(void) { return GeVecF32x4; }
BinaryenOp BinaryenEqVecF64x2(void) { return EqVecF64x2; }
BinaryenOp BinaryenNeVecF64x2(void) { return NeVecF64x2; }
BinaryenOp BinaryenLtVecF64x2(void) { return LtVecF64x2; }
BinaryenOp BinaryenGtVecF64x2(void) { return GtVecF64x2; }
BinaryenOp BinaryenLeVecF64x2(void) { return LeVecF64x2; }
BinaryenOp BinaryenGeVecF64x2(void) { return GeVecF64x2; }
BinaryenOp BinaryenNotVec128(void) { return NotVec128; }
BinaryenOp BinaryenAndVec128(void) { return AndVec128; }
BinaryenOp BinaryenOrVec128(void) { return OrVec128; }
BinaryenOp BinaryenXorVec128(void) { return XorVec128; }
BinaryenOp BinaryenAndNotVec128(void) { return AndNotVec128; }
BinaryenOp BinaryenBitselectVec128(void) { return Bitselect; }
BinaryenOp BinaryenAnyTrueVec128(void) { return AnyTrueVec128; }
BinaryenOp BinaryenAbsVecI8x16(void) { return AbsVecI8x16; }
BinaryenOp BinaryenNegVecI8x16(void) { return NegVecI8x16; }
BinaryenOp BinaryenAllTrueVecI8x16(void) { return AllTrueVecI8x16; }
BinaryenOp BinaryenBitmaskVecI8x16(void) { return BitmaskVecI8x16; }
BinaryenOp BinaryenPopcntVecI8x16(void) { return PopcntVecI8x16; }
BinaryenOp BinaryenShlVecI8x16(void) { return ShlVecI8x16; }
BinaryenOp BinaryenShrSVecI8x16(void) { return ShrSVecI8x16; }
BinaryenOp BinaryenShrUVecI8x16(void) { return ShrUVecI8x16; }
BinaryenOp BinaryenAddVecI8x16(void) { return AddVecI8x16; }
BinaryenOp BinaryenAddSatSVecI8x16(void) { return AddSatSVecI8x16; }
BinaryenOp BinaryenAddSatUVecI8x16(void) { return AddSatUVecI8x16; }
BinaryenOp BinaryenSubVecI8x16(void) { return SubVecI8x16; }
BinaryenOp BinaryenSubSatSVecI8x16(void) { return SubSatSVecI8x16; }
BinaryenOp BinaryenSubSatUVecI8x16(void) { return SubSatUVecI8x16; }
BinaryenOp BinaryenMinSVecI8x16(void) { return MinSVecI8x16; }
BinaryenOp BinaryenMinUVecI8x16(void) { return MinUVecI8x16; }
BinaryenOp BinaryenMaxSVecI8x16(void) { return MaxSVecI8x16; }
BinaryenOp BinaryenMaxUVecI8x16(void) { return MaxUVecI8x16; }
BinaryenOp BinaryenAvgrUVecI8x16(void) { return AvgrUVecI8x16; }
BinaryenOp BinaryenAbsVecI16x8(void) { return AbsVecI16x8; }
BinaryenOp BinaryenNegVecI16x8(void) { return NegVecI16x8; }
BinaryenOp BinaryenAllTrueVecI16x8(void) { return AllTrueVecI16x8; }
BinaryenOp BinaryenBitmaskVecI16x8(void) { return BitmaskVecI16x8; }
BinaryenOp BinaryenShlVecI16x8(void) { return ShlVecI16x8; }
BinaryenOp BinaryenShrSVecI16x8(void) { return ShrSVecI16x8; }
BinaryenOp BinaryenShrUVecI16x8(void) { return ShrUVecI16x8; }
BinaryenOp BinaryenAddVecI16x8(void) { return AddVecI16x8; }
BinaryenOp BinaryenAddSatSVecI16x8(void) { return AddSatSVecI16x8; }
BinaryenOp BinaryenAddSatUVecI16x8(void) { return AddSatUVecI16x8; }
BinaryenOp BinaryenSubVecI16x8(void) { return SubVecI16x8; }
BinaryenOp BinaryenSubSatSVecI16x8(void) { return SubSatSVecI16x8; }
BinaryenOp BinaryenSubSatUVecI16x8(void) { return SubSatUVecI16x8; }
BinaryenOp BinaryenMulVecI16x8(void) { return MulVecI16x8; }
BinaryenOp BinaryenMinSVecI16x8(void) { return MinSVecI16x8; }
BinaryenOp BinaryenMinUVecI16x8(void) { return MinUVecI16x8; }
BinaryenOp BinaryenMaxSVecI16x8(void) { return MaxSVecI16x8; }
BinaryenOp BinaryenMaxUVecI16x8(void) { return MaxUVecI16x8; }
BinaryenOp BinaryenAvgrUVecI16x8(void) { return AvgrUVecI16x8; }
BinaryenOp BinaryenQ15MulrSatSVecI16x8(void) { return Q15MulrSatSVecI16x8; }
BinaryenOp BinaryenExtMulLowSVecI16x8(void) { return ExtMulLowSVecI16x8; }
BinaryenOp BinaryenExtMulHighSVecI16x8(void) { return ExtMulHighSVecI16x8; }
BinaryenOp BinaryenExtMulLowUVecI16x8(void) { return ExtMulLowUVecI16x8; }
BinaryenOp BinaryenExtMulHighUVecI16x8(void) { return ExtMulHighUVecI16x8; }
BinaryenOp BinaryenAbsVecI32x4(void) { return AbsVecI32x4; }
BinaryenOp BinaryenNegVecI32x4(void) { return NegVecI32x4; }
BinaryenOp BinaryenAllTrueVecI32x4(void) { return AllTrueVecI32x4; }
BinaryenOp BinaryenBitmaskVecI32x4(void) { return BitmaskVecI32x4; }
BinaryenOp BinaryenShlVecI32x4(void) { return ShlVecI32x4; }
BinaryenOp BinaryenShrSVecI32x4(void) { return ShrSVecI32x4; }
BinaryenOp BinaryenShrUVecI32x4(void) { return ShrUVecI32x4; }
BinaryenOp BinaryenAddVecI32x4(void) { return AddVecI32x4; }
BinaryenOp BinaryenSubVecI32x4(void) { return SubVecI32x4; }
BinaryenOp BinaryenMulVecI32x4(void) { return MulVecI32x4; }
BinaryenOp BinaryenMinSVecI32x4(void) { return MinSVecI32x4; }
BinaryenOp BinaryenMinUVecI32x4(void) { return MinUVecI32x4; }
BinaryenOp BinaryenMaxSVecI32x4(void) { return MaxSVecI32x4; }
BinaryenOp BinaryenMaxUVecI32x4(void) { return MaxUVecI32x4; }
BinaryenOp BinaryenDotSVecI16x8ToVecI32x4(void) {
  return DotSVecI16x8ToVecI32x4;
}
BinaryenOp BinaryenExtMulLowSVecI32x4(void) { return ExtMulLowSVecI32x4; }
BinaryenOp BinaryenExtMulHighSVecI32x4(void) { return ExtMulHighSVecI32x4; }
BinaryenOp BinaryenExtMulLowUVecI32x4(void) { return ExtMulLowUVecI32x4; }
BinaryenOp BinaryenExtMulHighUVecI32x4(void) { return ExtMulHighUVecI32x4; }
BinaryenOp BinaryenAbsVecI64x2(void) { return AbsVecI64x2; }
BinaryenOp BinaryenNegVecI64x2(void) { return NegVecI64x2; }
BinaryenOp BinaryenAllTrueVecI64x2(void) { return AllTrueVecI64x2; }
BinaryenOp BinaryenBitmaskVecI64x2(void) { return BitmaskVecI64x2; }
BinaryenOp BinaryenShlVecI64x2(void) { return ShlVecI64x2; }
BinaryenOp BinaryenShrSVecI64x2(void) { return ShrSVecI64x2; }
BinaryenOp BinaryenShrUVecI64x2(void) { return ShrUVecI64x2; }
BinaryenOp BinaryenAddVecI64x2(void) { return AddVecI64x2; }
BinaryenOp BinaryenSubVecI64x2(void) { return SubVecI64x2; }
BinaryenOp BinaryenMulVecI64x2(void) { return MulVecI64x2; }
BinaryenOp BinaryenExtMulLowSVecI64x2(void) { return ExtMulLowSVecI64x2; }
BinaryenOp BinaryenExtMulHighSVecI64x2(void) { return ExtMulHighSVecI64x2; }
BinaryenOp BinaryenExtMulLowUVecI64x2(void) { return ExtMulLowUVecI64x2; }
BinaryenOp BinaryenExtMulHighUVecI64x2(void) { return ExtMulHighUVecI64x2; }
BinaryenOp BinaryenAbsVecF32x4(void) { return AbsVecF32x4; }
BinaryenOp BinaryenNegVecF32x4(void) { return NegVecF32x4; }
BinaryenOp BinaryenSqrtVecF32x4(void) { return SqrtVecF32x4; }
BinaryenOp BinaryenAddVecF32x4(void) { return AddVecF32x4; }
BinaryenOp BinaryenSubVecF32x4(void) { return SubVecF32x4; }
BinaryenOp BinaryenMulVecF32x4(void) { return MulVecF32x4; }
BinaryenOp BinaryenDivVecF32x4(void) { return DivVecF32x4; }
BinaryenOp BinaryenMinVecF32x4(void) { return MinVecF32x4; }
BinaryenOp BinaryenMaxVecF32x4(void) { return MaxVecF32x4; }
BinaryenOp BinaryenPMinVecF32x4(void) { return PMinVecF32x4; }
BinaryenOp BinaryenCeilVecF32x4(void) { return CeilVecF32x4; }
BinaryenOp BinaryenFloorVecF32x4(void) { return FloorVecF32x4; }
BinaryenOp BinaryenTruncVecF32x4(void) { return TruncVecF32x4; }
BinaryenOp BinaryenNearestVecF32x4(void) { return NearestVecF32x4; }
BinaryenOp BinaryenPMaxVecF32x4(void) { return PMaxVecF32x4; }
BinaryenOp BinaryenAbsVecF64x2(void) { return AbsVecF64x2; }
BinaryenOp BinaryenNegVecF64x2(void) { return NegVecF64x2; }
BinaryenOp BinaryenSqrtVecF64x2(void) { return SqrtVecF64x2; }
BinaryenOp BinaryenAddVecF64x2(void) { return AddVecF64x2; }
BinaryenOp BinaryenSubVecF64x2(void) { return SubVecF64x2; }
BinaryenOp BinaryenMulVecF64x2(void) { return MulVecF64x2; }
BinaryenOp BinaryenDivVecF64x2(void) { return DivVecF64x2; }
BinaryenOp BinaryenMinVecF64x2(void) { return MinVecF64x2; }
BinaryenOp BinaryenMaxVecF64x2(void) { return MaxVecF64x2; }
BinaryenOp BinaryenPMinVecF64x2(void) { return PMinVecF64x2; }
BinaryenOp BinaryenPMaxVecF64x2(void) { return PMaxVecF64x2; }
BinaryenOp BinaryenCeilVecF64x2(void) { return CeilVecF64x2; }
BinaryenOp BinaryenFloorVecF64x2(void) { return FloorVecF64x2; }
BinaryenOp BinaryenTruncVecF64x2(void) { return TruncVecF64x2; }
BinaryenOp BinaryenNearestVecF64x2(void) { return NearestVecF64x2; }
BinaryenOp BinaryenExtAddPairwiseSVecI8x16ToI16x8(void) {
  return ExtAddPairwiseSVecI8x16ToI16x8;
}
BinaryenOp BinaryenExtAddPairwiseUVecI8x16ToI16x8(void) {
  return ExtAddPairwiseUVecI8x16ToI16x8;
}
BinaryenOp BinaryenExtAddPairwiseSVecI16x8ToI32x4(void) {
  return ExtAddPairwiseSVecI16x8ToI32x4;
}
BinaryenOp BinaryenExtAddPairwiseUVecI16x8ToI32x4(void) {
  return ExtAddPairwiseUVecI16x8ToI32x4;
}
BinaryenOp BinaryenTruncSatSVecF32x4ToVecI32x4(void) {
  return TruncSatSVecF32x4ToVecI32x4;
}
BinaryenOp BinaryenTruncSatUVecF32x4ToVecI32x4(void) {
  return TruncSatUVecF32x4ToVecI32x4;
}
BinaryenOp BinaryenConvertSVecI32x4ToVecF32x4(void) {
  return ConvertSVecI32x4ToVecF32x4;
}
BinaryenOp BinaryenConvertUVecI32x4ToVecF32x4(void) {
  return ConvertUVecI32x4ToVecF32x4;
}
BinaryenOp BinaryenLoad8SplatVec128(void) { return Load8SplatVec128; }
BinaryenOp BinaryenLoad16SplatVec128(void) { return Load16SplatVec128; }
BinaryenOp BinaryenLoad32SplatVec128(void) { return Load32SplatVec128; }
BinaryenOp BinaryenLoad64SplatVec128(void) { return Load64SplatVec128; }
BinaryenOp BinaryenLoad8x8SVec128(void) { return Load8x8SVec128; }
BinaryenOp BinaryenLoad8x8UVec128(void) { return Load8x8UVec128; }
BinaryenOp BinaryenLoad16x4SVec128(void) { return Load16x4SVec128; }
BinaryenOp BinaryenLoad16x4UVec128(void) { return Load16x4UVec128; }
BinaryenOp BinaryenLoad32x2SVec128(void) { return Load32x2SVec128; }
BinaryenOp BinaryenLoad32x2UVec128(void) { return Load32x2UVec128; }
BinaryenOp BinaryenLoad32ZeroVec128(void) { return Load32ZeroVec128; }
BinaryenOp BinaryenLoad64ZeroVec128(void) { return Load64ZeroVec128; }
BinaryenOp BinaryenLoad8LaneVec128(void) { return Load8LaneVec128; }
BinaryenOp BinaryenLoad16LaneVec128(void) { return Load16LaneVec128; }
BinaryenOp BinaryenLoad32LaneVec128(void) { return Load32LaneVec128; }
BinaryenOp BinaryenLoad64LaneVec128(void) { return Load64LaneVec128; }
BinaryenOp BinaryenStore8LaneVec128(void) { return Store8LaneVec128; }
BinaryenOp BinaryenStore16LaneVec128(void) { return Store16LaneVec128; }
BinaryenOp BinaryenStore32LaneVec128(void) { return Store32LaneVec128; }
BinaryenOp BinaryenStore64LaneVec128(void) { return Store64LaneVec128; }
BinaryenOp BinaryenNarrowSVecI16x8ToVecI8x16(void) {
  return NarrowSVecI16x8ToVecI8x16;
}
BinaryenOp BinaryenNarrowUVecI16x8ToVecI8x16(void) {
  return NarrowUVecI16x8ToVecI8x16;
}
BinaryenOp BinaryenNarrowSVecI32x4ToVecI16x8(void) {
  return NarrowSVecI32x4ToVecI16x8;
}
BinaryenOp BinaryenNarrowUVecI32x4ToVecI16x8(void) {
  return NarrowUVecI32x4ToVecI16x8;
}
BinaryenOp BinaryenExtendLowSVecI8x16ToVecI16x8(void) {
  return ExtendLowSVecI8x16ToVecI16x8;
}
BinaryenOp BinaryenExtendHighSVecI8x16ToVecI16x8(void) {
  return ExtendHighSVecI8x16ToVecI16x8;
}
BinaryenOp BinaryenExtendLowUVecI8x16ToVecI16x8(void) {
  return ExtendLowUVecI8x16ToVecI16x8;
}
BinaryenOp BinaryenExtendHighUVecI8x16ToVecI16x8(void) {
  return ExtendHighUVecI8x16ToVecI16x8;
}
BinaryenOp BinaryenExtendLowSVecI16x8ToVecI32x4(void) {
  return ExtendLowSVecI16x8ToVecI32x4;
}
BinaryenOp BinaryenExtendHighSVecI16x8ToVecI32x4(void) {
  return ExtendHighSVecI16x8ToVecI32x4;
}
BinaryenOp BinaryenExtendLowUVecI16x8ToVecI32x4(void) {
  return ExtendLowUVecI16x8ToVecI32x4;
}
BinaryenOp BinaryenExtendHighUVecI16x8ToVecI32x4(void) {
  return ExtendHighUVecI16x8ToVecI32x4;
}
BinaryenOp BinaryenExtendLowSVecI32x4ToVecI64x2(void) {
  return ExtendLowSVecI32x4ToVecI64x2;
}
BinaryenOp BinaryenExtendHighSVecI32x4ToVecI64x2(void) {
  return ExtendHighSVecI32x4ToVecI64x2;
}
BinaryenOp BinaryenExtendLowUVecI32x4ToVecI64x2(void) {
  return ExtendLowUVecI32x4ToVecI64x2;
}
BinaryenOp BinaryenExtendHighUVecI32x4ToVecI64x2(void) {
  return ExtendHighUVecI32x4ToVecI64x2;
}
BinaryenOp BinaryenConvertLowSVecI32x4ToVecF64x2(void) {
  return ConvertLowSVecI32x4ToVecF64x2;
}
BinaryenOp BinaryenConvertLowUVecI32x4ToVecF64x2(void) {
  return ConvertLowUVecI32x4ToVecF64x2;
}
BinaryenOp BinaryenTruncSatZeroSVecF64x2ToVecI32x4(void) {
  return TruncSatZeroSVecF64x2ToVecI32x4;
}
BinaryenOp BinaryenTruncSatZeroUVecF64x2ToVecI32x4(void) {
  return TruncSatZeroUVecF64x2ToVecI32x4;
}
BinaryenOp BinaryenDemoteZeroVecF64x2ToVecF32x4(void) {
  return DemoteZeroVecF64x2ToVecF32x4;
}
BinaryenOp BinaryenPromoteLowVecF32x4ToVecF64x2(void) {
  return PromoteLowVecF32x4ToVecF64x2;
}
BinaryenOp BinaryenSwizzleVecI8x16(void) { return SwizzleVecI8x16; }
BinaryenOp BinaryenRefIsNull(void) { return RefIsNull; }
BinaryenOp BinaryenRefIsFunc(void) { return RefIsFunc; }
BinaryenOp BinaryenRefIsData(void) { return RefIsData; }
BinaryenOp BinaryenRefIsI31(void) { return RefIsI31; }
BinaryenOp BinaryenRefAsNonNull(void) { return RefAsNonNull; };
BinaryenOp BinaryenRefAsFunc(void) { return RefAsFunc; }
BinaryenOp BinaryenRefAsData(void) { return RefAsData; };
BinaryenOp BinaryenRefAsI31(void) { return RefAsI31; };

BinaryenExpressionRef BinaryenBlock(BinaryenModuleRef module,
                                    const char* name,
                                    BinaryenExpressionRef* children,
                                    BinaryenIndex numChildren,
                                    BinaryenType type) {
  auto* ret = ((Module*)module)->allocator.alloc<Block>();
  if (name) {
    ret->name = name;
  }
  for (BinaryenIndex i = 0; i < numChildren; i++) {
    ret->list.push_back((Expression*)children[i]);
  }
  if (type != BinaryenTypeAuto()) {
    ret->finalize(Type(type));
  } else {
    ret->finalize();
  }
  return static_cast<Expression*>(ret);
}
BinaryenExpressionRef BinaryenIf(BinaryenModuleRef module,
                                 BinaryenExpressionRef condition,
                                 BinaryenExpressionRef ifTrue,
                                 BinaryenExpressionRef ifFalse) {
  return static_cast<Expression*>(Builder(*(Module*)module)
                                    .makeIf((Expression*)condition,
                                            (Expression*)ifTrue,
                                            (Expression*)ifFalse));
}
BinaryenExpressionRef BinaryenLoop(BinaryenModuleRef module,
                                   const char* name,
                                   BinaryenExpressionRef body) {
  return static_cast<Expression*>(
    Builder(*(Module*)module)
      .makeLoop(name ? Name(name) : Name(), (Expression*)body));
}
BinaryenExpressionRef BinaryenBreak(BinaryenModuleRef module,
                                    const char* name,
                                    BinaryenExpressionRef condition,
                                    BinaryenExpressionRef value) {
  return static_cast<Expression*>(
    Builder(*(Module*)module)
      .makeBreak(name, (Expression*)value, (Expression*)condition));
}
BinaryenExpressionRef BinaryenSwitch(BinaryenModuleRef module,
                                     const char** names,
                                     BinaryenIndex numNames,
                                     const char* defaultName,
                                     BinaryenExpressionRef condition,
                                     BinaryenExpressionRef value) {
  auto* ret = ((Module*)module)->allocator.alloc<Switch>();
  for (BinaryenIndex i = 0; i < numNames; i++) {
    ret->targets.push_back(names[i]);
  }
  ret->default_ = defaultName;
  ret->condition = (Expression*)condition;
  ret->value = (Expression*)value;
  ret->finalize();
  return static_cast<Expression*>(ret);
}
static BinaryenExpressionRef makeBinaryenCall(BinaryenModuleRef module,
                                              const char* target,
                                              BinaryenExpressionRef* operands,
                                              BinaryenIndex numOperands,
                                              BinaryenType returnType,
                                              bool isReturn) {
  auto* ret = ((Module*)module)->allocator.alloc<Call>();
  ret->target = target;
  for (BinaryenIndex i = 0; i < numOperands; i++) {
    ret->operands.push_back((Expression*)operands[i]);
  }
  ret->type = Type(returnType);
  ret->isReturn = isReturn;
  ret->finalize();
  return static_cast<Expression*>(ret);
}
BinaryenExpressionRef BinaryenCall(BinaryenModuleRef module,
                                   const char* target,
                                   BinaryenExpressionRef* operands,
                                   BinaryenIndex numOperands,
                                   BinaryenType returnType) {
  return makeBinaryenCall(
    module, target, operands, numOperands, returnType, false);
}
BinaryenExpressionRef BinaryenReturnCall(BinaryenModuleRef module,
                                         const char* target,
                                         BinaryenExpressionRef* operands,
                                         BinaryenIndex numOperands,
                                         BinaryenType returnType) {
  return makeBinaryenCall(
    module, target, operands, numOperands, returnType, true);
}
static BinaryenExpressionRef
makeBinaryenCallIndirect(BinaryenModuleRef module,
                         const char* table,
                         BinaryenExpressionRef target,
                         BinaryenExpressionRef* operands,
                         BinaryenIndex numOperands,
                         BinaryenType params,
                         BinaryenType results,
                         bool isReturn) {
  auto* ret = ((Module*)module)->allocator.alloc<CallIndirect>();
  ret->table = table;
  ret->target = (Expression*)target;
  for (BinaryenIndex i = 0; i < numOperands; i++) {
    ret->operands.push_back((Expression*)operands[i]);
  }
  ret->heapType = Signature(Type(params), Type(results));
  ret->type = Type(results);
  ret->isReturn = isReturn;
  ret->finalize();
  return static_cast<Expression*>(ret);
}
BinaryenExpressionRef BinaryenCallIndirect(BinaryenModuleRef module,
                                           const char* table,
                                           BinaryenExpressionRef target,
                                           BinaryenExpressionRef* operands,
                                           BinaryenIndex numOperands,
                                           BinaryenType params,
                                           BinaryenType results) {
  return makeBinaryenCallIndirect(
    module, table, target, operands, numOperands, params, results, false);
}
BinaryenExpressionRef
BinaryenReturnCallIndirect(BinaryenModuleRef module,
                           const char* table,
                           BinaryenExpressionRef target,
                           BinaryenExpressionRef* operands,
                           BinaryenIndex numOperands,
                           BinaryenType params,
                           BinaryenType results) {
  return makeBinaryenCallIndirect(
    module, table, target, operands, numOperands, params, results, true);
}
BinaryenExpressionRef BinaryenLocalGet(BinaryenModuleRef module,
                                       BinaryenIndex index,
                                       BinaryenType type) {
  return static_cast<Expression*>(
    Builder(*(Module*)module).makeLocalGet(index, Type(type)));
}
BinaryenExpressionRef BinaryenLocalSet(BinaryenModuleRef module,
                                       BinaryenIndex index,
                                       BinaryenExpressionRef value) {
  return static_cast<Expression*>(
    Builder(*(Module*)module).makeLocalSet(index, (Expression*)value));
}
BinaryenExpressionRef BinaryenLocalTee(BinaryenModuleRef module,
                                       BinaryenIndex index,
                                       BinaryenExpressionRef value,
                                       BinaryenType type) {
<<<<<<< HEAD
  auto* ret = ((Module*)module)->allocator.alloc<LocalSet>();
  ret->index = index;
  ret->value = (Expression*)value;
  ret->makeTee();
  ret->finalize();
  return static_cast<Expression*>(ret);
=======
  return static_cast<Expression*>(
    Builder(*(Module*)module)
      .makeLocalTee(index, (Expression*)value, Type(type)));
>>>>>>> 96923f19
}
BinaryenExpressionRef BinaryenGlobalGet(BinaryenModuleRef module,
                                        const char* name,
                                        BinaryenType type) {
  return static_cast<Expression*>(
    Builder(*(Module*)module).makeGlobalGet(name, Type(type)));
}
BinaryenExpressionRef BinaryenGlobalSet(BinaryenModuleRef module,
                                        const char* name,
                                        BinaryenExpressionRef value) {
  return static_cast<Expression*>(
    Builder(*(Module*)module).makeGlobalSet(name, (Expression*)value));
}
BinaryenExpressionRef BinaryenLoad(BinaryenModuleRef module,
                                   uint32_t bytes,
                                   bool signed_,
                                   uint32_t offset,
                                   uint32_t align,
                                   BinaryenType type,
                                   BinaryenExpressionRef ptr) {
  return static_cast<Expression*>(Builder(*(Module*)module)
                                    .makeLoad(bytes,
                                              !!signed_,
                                              offset,
                                              align ? align : bytes,
                                              (Expression*)ptr,
                                              Type(type)));
}
BinaryenExpressionRef BinaryenStore(BinaryenModuleRef module,
                                    uint32_t bytes,
                                    uint32_t offset,
                                    uint32_t align,
                                    BinaryenExpressionRef ptr,
                                    BinaryenExpressionRef value,
                                    BinaryenType type) {
  return static_cast<Expression*>(Builder(*(Module*)module)
                                    .makeStore(bytes,
                                               offset,
                                               align ? align : bytes,
                                               (Expression*)ptr,
                                               (Expression*)value,
                                               Type(type)));
}
BinaryenExpressionRef BinaryenConst(BinaryenModuleRef module,
                                    BinaryenLiteral value) {
  return static_cast<Expression*>(
    Builder(*(Module*)module).makeConst(fromBinaryenLiteral(value)));
}
BinaryenExpressionRef BinaryenUnary(BinaryenModuleRef module,
                                    BinaryenOp op,
                                    BinaryenExpressionRef value) {
  return static_cast<Expression*>(
    Builder(*(Module*)module).makeUnary(UnaryOp(op), (Expression*)value));
}
BinaryenExpressionRef BinaryenBinary(BinaryenModuleRef module,
                                     BinaryenOp op,
                                     BinaryenExpressionRef left,
                                     BinaryenExpressionRef right) {
  return static_cast<Expression*>(
    Builder(*(Module*)module)
      .makeBinary(BinaryOp(op), (Expression*)left, (Expression*)right));
}
BinaryenExpressionRef BinaryenSelect(BinaryenModuleRef module,
                                     BinaryenExpressionRef condition,
                                     BinaryenExpressionRef ifTrue,
                                     BinaryenExpressionRef ifFalse,
                                     BinaryenType type) {
  auto* ret = ((Module*)module)->allocator.alloc<Select>();
  ret->condition = (Expression*)condition;
  ret->ifTrue = (Expression*)ifTrue;
  ret->ifFalse = (Expression*)ifFalse;
  if (type != BinaryenTypeAuto()) {
    ret->finalize(Type(type));
  } else {
    ret->finalize();
  }
  return static_cast<Expression*>(ret);
}
BinaryenExpressionRef BinaryenDrop(BinaryenModuleRef module,
                                   BinaryenExpressionRef value) {
  auto* ret = Builder(*(Module*)module).makeDrop((Expression*)value);
  return static_cast<Expression*>(ret);
}
BinaryenExpressionRef BinaryenReturn(BinaryenModuleRef module,
                                     BinaryenExpressionRef value) {
  auto* ret = Builder(*(Module*)module).makeReturn((Expression*)value);
  return static_cast<Expression*>(ret);
}
BinaryenExpressionRef BinaryenMemorySize(BinaryenModuleRef module) {
  auto* ret = Builder(*(Module*)module).makeMemorySize();
  return static_cast<Expression*>(ret);
}
BinaryenExpressionRef BinaryenMemoryGrow(BinaryenModuleRef module,
                                         BinaryenExpressionRef delta) {
  auto* ret = Builder(*(Module*)module).makeMemoryGrow((Expression*)delta);
  return static_cast<Expression*>(ret);
}
BinaryenExpressionRef BinaryenNop(BinaryenModuleRef module) {
  return static_cast<Expression*>(Builder(*(Module*)module).makeNop());
}
BinaryenExpressionRef BinaryenUnreachable(BinaryenModuleRef module) {
  return static_cast<Expression*>(Builder(*(Module*)module).makeUnreachable());
}
BinaryenExpressionRef BinaryenAtomicLoad(BinaryenModuleRef module,
                                         uint32_t bytes,
                                         uint32_t offset,
                                         BinaryenType type,
                                         BinaryenExpressionRef ptr) {
  return static_cast<Expression*>(
    Builder(*(Module*)module)
      .makeAtomicLoad(bytes, offset, (Expression*)ptr, Type(type)));
}
BinaryenExpressionRef BinaryenAtomicStore(BinaryenModuleRef module,
                                          uint32_t bytes,
                                          uint32_t offset,
                                          BinaryenExpressionRef ptr,
                                          BinaryenExpressionRef value,
                                          BinaryenType type) {
  return static_cast<Expression*>(
    Builder(*(Module*)module)
      .makeAtomicStore(
        bytes, offset, (Expression*)ptr, (Expression*)value, Type(type)));
}
BinaryenExpressionRef BinaryenAtomicRMW(BinaryenModuleRef module,
                                        BinaryenOp op,
                                        BinaryenIndex bytes,
                                        BinaryenIndex offset,
                                        BinaryenExpressionRef ptr,
                                        BinaryenExpressionRef value,
                                        BinaryenType type) {
  return static_cast<Expression*>(Builder(*(Module*)module)
                                    .makeAtomicRMW(AtomicRMWOp(op),
                                                   bytes,
                                                   offset,
                                                   (Expression*)ptr,
                                                   (Expression*)value,
                                                   Type(type)));
}
BinaryenExpressionRef BinaryenAtomicCmpxchg(BinaryenModuleRef module,
                                            BinaryenIndex bytes,
                                            BinaryenIndex offset,
                                            BinaryenExpressionRef ptr,
                                            BinaryenExpressionRef expected,
                                            BinaryenExpressionRef replacement,
                                            BinaryenType type) {
  return static_cast<Expression*>(Builder(*(Module*)module)
                                    .makeAtomicCmpxchg(bytes,
                                                       offset,
                                                       (Expression*)ptr,
                                                       (Expression*)expected,
                                                       (Expression*)replacement,
                                                       Type(type)));
}
BinaryenExpressionRef BinaryenAtomicWait(BinaryenModuleRef module,
                                         BinaryenExpressionRef ptr,
                                         BinaryenExpressionRef expected,
                                         BinaryenExpressionRef timeout,
                                         BinaryenType expectedType) {
  return static_cast<Expression*>(Builder(*(Module*)module)
                                    .makeAtomicWait((Expression*)ptr,
                                                    (Expression*)expected,
                                                    (Expression*)timeout,
                                                    Type(expectedType),
                                                    0));
}
BinaryenExpressionRef BinaryenAtomicNotify(BinaryenModuleRef module,
                                           BinaryenExpressionRef ptr,
                                           BinaryenExpressionRef notifyCount) {
  return static_cast<Expression*>(
    Builder(*(Module*)module)
      .makeAtomicNotify((Expression*)ptr, (Expression*)notifyCount, 0));
}
BinaryenExpressionRef BinaryenAtomicFence(BinaryenModuleRef module) {
  return static_cast<Expression*>(Builder(*(Module*)module).makeAtomicFence());
}
BinaryenExpressionRef BinaryenSIMDExtract(BinaryenModuleRef module,
                                          BinaryenOp op,
                                          BinaryenExpressionRef vec,
                                          uint8_t index) {
  return static_cast<Expression*>(
    Builder(*(Module*)module)
      .makeSIMDExtract(SIMDExtractOp(op), (Expression*)vec, index));
}
BinaryenExpressionRef BinaryenSIMDReplace(BinaryenModuleRef module,
                                          BinaryenOp op,
                                          BinaryenExpressionRef vec,
                                          uint8_t index,
                                          BinaryenExpressionRef value) {
  return static_cast<Expression*>(
    Builder(*(Module*)module)
      .makeSIMDReplace(
        SIMDReplaceOp(op), (Expression*)vec, index, (Expression*)value));
}
BinaryenExpressionRef BinaryenSIMDShuffle(BinaryenModuleRef module,
                                          BinaryenExpressionRef left,
                                          BinaryenExpressionRef right,
                                          const uint8_t mask_[16]) {
  assert(mask_); // nullptr would be wrong
  std::array<uint8_t, 16> mask;
  memcpy(mask.data(), mask_, 16);
  return static_cast<Expression*>(
    Builder(*(Module*)module)
      .makeSIMDShuffle((Expression*)left, (Expression*)right, mask));
}
BinaryenExpressionRef BinaryenSIMDTernary(BinaryenModuleRef module,
                                          BinaryenOp op,
                                          BinaryenExpressionRef a,
                                          BinaryenExpressionRef b,
                                          BinaryenExpressionRef c) {
  return static_cast<Expression*>(
    Builder(*(Module*)module)
      .makeSIMDTernary(
        SIMDTernaryOp(op), (Expression*)a, (Expression*)b, (Expression*)c));
}
BinaryenExpressionRef BinaryenSIMDShift(BinaryenModuleRef module,
                                        BinaryenOp op,
                                        BinaryenExpressionRef vec,
                                        BinaryenExpressionRef shift) {
  return static_cast<Expression*>(
    Builder(*(Module*)module)
      .makeSIMDShift(SIMDShiftOp(op), (Expression*)vec, (Expression*)shift));
}
BinaryenExpressionRef BinaryenSIMDLoad(BinaryenModuleRef module,
                                       BinaryenOp op,
                                       uint32_t offset,
                                       uint32_t align,
                                       BinaryenExpressionRef ptr) {
  return static_cast<Expression*>(
    Builder(*(Module*)module)
      .makeSIMDLoad(
        SIMDLoadOp(op), Address(offset), Address(align), (Expression*)ptr));
}
BinaryenExpressionRef BinaryenSIMDLoadStoreLane(BinaryenModuleRef module,
                                                BinaryenOp op,
                                                uint32_t offset,
                                                uint32_t align,
                                                uint8_t index,
                                                BinaryenExpressionRef ptr,
                                                BinaryenExpressionRef vec) {
  return static_cast<Expression*>(
    Builder(*(Module*)module)
      .makeSIMDLoadStoreLane(SIMDLoadStoreLaneOp(op),
                             Address(offset),
                             Address(align),
                             index,
                             (Expression*)ptr,
                             (Expression*)vec));
}
BinaryenExpressionRef BinaryenMemoryInit(BinaryenModuleRef module,
                                         uint32_t segment,
                                         BinaryenExpressionRef dest,
                                         BinaryenExpressionRef offset,
                                         BinaryenExpressionRef size) {
  return static_cast<Expression*>(
    Builder(*(Module*)module)
      .makeMemoryInit(
        segment, (Expression*)dest, (Expression*)offset, (Expression*)size));
}

BinaryenExpressionRef BinaryenDataDrop(BinaryenModuleRef module,
                                       uint32_t segment) {
  return static_cast<Expression*>(
    Builder(*(Module*)module).makeDataDrop(segment));
}

BinaryenExpressionRef BinaryenMemoryCopy(BinaryenModuleRef module,
                                         BinaryenExpressionRef dest,
                                         BinaryenExpressionRef source,
                                         BinaryenExpressionRef size) {
  return static_cast<Expression*>(Builder(*(Module*)module)
                                    .makeMemoryCopy((Expression*)dest,
                                                    (Expression*)source,
                                                    (Expression*)size));
}

BinaryenExpressionRef BinaryenMemoryFill(BinaryenModuleRef module,
                                         BinaryenExpressionRef dest,
                                         BinaryenExpressionRef value,
                                         BinaryenExpressionRef size) {
  return static_cast<Expression*>(Builder(*(Module*)module)
                                    .makeMemoryFill((Expression*)dest,
                                                    (Expression*)value,
                                                    (Expression*)size));
}

BinaryenExpressionRef BinaryenTupleMake(BinaryenModuleRef module,
                                        BinaryenExpressionRef* operands,
                                        BinaryenIndex numOperands) {
  std::vector<Expression*> ops;
  ops.resize(numOperands);
  for (size_t i = 0; i < numOperands; ++i) {
    ops[i] = (Expression*)operands[i];
  }
  return static_cast<Expression*>(Builder(*(Module*)module).makeTupleMake(ops));
}

BinaryenExpressionRef BinaryenTupleExtract(BinaryenModuleRef module,
                                           BinaryenExpressionRef tuple,
                                           BinaryenIndex index) {
  return static_cast<Expression*>(
    Builder(*(Module*)module).makeTupleExtract((Expression*)tuple, index));
}

BinaryenExpressionRef BinaryenPop(BinaryenModuleRef module, BinaryenType type) {
  return static_cast<Expression*>(
    Builder(*(Module*)module).makePop(Type(type)));
}

BinaryenExpressionRef BinaryenRefNull(BinaryenModuleRef module,
                                      BinaryenType type) {
  Type type_(type);
  assert(type_.isNullable());
  return static_cast<Expression*>(Builder(*(Module*)module).makeRefNull(type_));
}

BinaryenExpressionRef BinaryenRefIs(BinaryenModuleRef module,
                                    BinaryenOp op,
                                    BinaryenExpressionRef value) {
  return static_cast<Expression*>(
    Builder(*(Module*)module).makeRefIs(RefIsOp(op), (Expression*)value));
}

BinaryenExpressionRef BinaryenRefAs(BinaryenModuleRef module,
                                    BinaryenOp op,
                                    BinaryenExpressionRef value) {
  return static_cast<Expression*>(
    Builder(*(Module*)module).makeRefAs(RefAsOp(op), (Expression*)value));
}

BinaryenExpressionRef
BinaryenRefFunc(BinaryenModuleRef module, const char* func, BinaryenType type) {
  // TODO: consider changing the C API to receive a heap type
  Type type_(type);
  return static_cast<Expression*>(
    Builder(*(Module*)module).makeRefFunc(func, type_.getHeapType()));
}

BinaryenExpressionRef BinaryenRefEq(BinaryenModuleRef module,
                                    BinaryenExpressionRef left,
                                    BinaryenExpressionRef right) {
  return static_cast<Expression*>(
    Builder(*(Module*)module).makeRefEq((Expression*)left, (Expression*)right));
}

BinaryenExpressionRef BinaryenTableGet(BinaryenModuleRef module,
                                       const char* name,
                                       BinaryenExpressionRef index,
                                       BinaryenType type) {
  return static_cast<Expression*>(
    Builder(*(Module*)module)
      .makeTableGet(name, (Expression*)index, Type(type)));
}

BinaryenExpressionRef BinaryenTableSet(BinaryenModuleRef module,
                                       const char* name,
                                       BinaryenExpressionRef index,
                                       BinaryenExpressionRef value) {
  return static_cast<Expression*>(
    Builder(*(Module*)module)
      .makeTableSet(name, (Expression*)index, (Expression*)value));
}

BinaryenExpressionRef BinaryenTableSize(BinaryenModuleRef module,
                                        const char* name) {
  return static_cast<Expression*>(
    Builder(*(Module*)module).makeTableSize(name));
}

BinaryenExpressionRef BinaryenTableGrow(BinaryenModuleRef module,
                                        const char* name,
                                        BinaryenExpressionRef value,
                                        BinaryenExpressionRef delta) {
  if (value == nullptr) {
    auto tableType = (*(Module*)module).getTableOrNull(name)->type;
    value = BinaryenRefNull(module, (BinaryenType)tableType.getID());
  }
  return static_cast<Expression*>(
    Builder(*(Module*)module)
      .makeTableGrow(name, (Expression*)value, (Expression*)delta));
}

BinaryenExpressionRef BinaryenTry(BinaryenModuleRef module,
                                  const char* name,
                                  BinaryenExpressionRef body,
                                  const char** catchTags,
                                  BinaryenIndex numCatchTags,
                                  BinaryenExpressionRef* catchBodies,
                                  BinaryenIndex numCatchBodies,
                                  const char* delegateTarget) {
  auto* ret = ((Module*)module)->allocator.alloc<Try>();
  if (name) {
    ret->name = name;
  }
  ret->body = (Expression*)body;
  for (BinaryenIndex i = 0; i < numCatchTags; i++) {
    ret->catchTags.push_back(catchTags[i]);
  }
  for (BinaryenIndex i = 0; i < numCatchBodies; i++) {
    ret->catchBodies.push_back((Expression*)catchBodies[i]);
  }
  if (delegateTarget) {
    ret->delegateTarget = delegateTarget;
  }
  ret->finalize();
  return static_cast<Expression*>(ret);
}

BinaryenExpressionRef BinaryenThrow(BinaryenModuleRef module,
                                    const char* tag,
                                    BinaryenExpressionRef* operands,
                                    BinaryenIndex numOperands) {
  std::vector<Expression*> args;
  for (BinaryenIndex i = 0; i < numOperands; i++) {
    args.push_back((Expression*)operands[i]);
  }
  return static_cast<Expression*>(
    Builder(*(Module*)module).makeThrow(tag, args));
}

BinaryenExpressionRef BinaryenRethrow(BinaryenModuleRef module,
                                      const char* target) {
  return static_cast<Expression*>(
    Builder(*(Module*)module).makeRethrow(target));
}

BinaryenExpressionRef BinaryenI31New(BinaryenModuleRef module,
                                     BinaryenExpressionRef value) {
  return static_cast<Expression*>(
    Builder(*(Module*)module).makeI31New((Expression*)value));
}

BinaryenExpressionRef BinaryenI31Get(BinaryenModuleRef module,
                                     BinaryenExpressionRef i31,
                                     bool signed_) {
  return static_cast<Expression*>(
    Builder(*(Module*)module).makeI31Get((Expression*)i31, signed_ != 0));
}

// TODO (gc): ref.test
// TODO (gc): ref.cast
// TODO (gc): br_on_cast
// TODO (gc): rtt.canon
// TODO (gc): rtt.sub
// TODO (gc): struct.new
// TODO (gc): struct.get
// TODO (gc): struct.set
// TODO (gc): array.new
// TODO (gc): array.get
// TODO (gc): array.set
// TODO (gc): array.len

// Expression utility

BinaryenExpressionId BinaryenExpressionGetId(BinaryenExpressionRef expr) {
  return ((Expression*)expr)->_id;
}
BinaryenType BinaryenExpressionGetType(BinaryenExpressionRef expr) {
  return ((Expression*)expr)->type.getID();
}
void BinaryenExpressionSetType(BinaryenExpressionRef expr, BinaryenType type) {
  ((Expression*)expr)->type = Type(type);
}
void BinaryenExpressionPrint(BinaryenExpressionRef expr) {
  std::cout << *(Expression*)expr << '\n';
}
void BinaryenExpressionFinalize(BinaryenExpressionRef expr) {
  ReFinalizeNode().visit((Expression*)expr);
}

BinaryenExpressionRef BinaryenExpressionCopy(BinaryenExpressionRef expr,
                                             BinaryenModuleRef module) {
  return ExpressionManipulator::copy(expr, *(Module*)module);
}

// Specific expression utility

// Block
const char* BinaryenBlockGetName(BinaryenExpressionRef expr) {
  auto* expression = (Expression*)expr;
  assert(expression->is<Block>());
  return static_cast<Block*>(expression)->name.c_str();
}
void BinaryenBlockSetName(BinaryenExpressionRef expr, const char* name) {
  auto* expression = (Expression*)expr;
  assert(expression->is<Block>());
  // may be null or empty
  static_cast<Block*>(expression)->name = name;
}
BinaryenIndex BinaryenBlockGetNumChildren(BinaryenExpressionRef expr) {
  auto* expression = (Expression*)expr;
  assert(expression->is<Block>());
  return static_cast<Block*>(expression)->list.size();
}
BinaryenExpressionRef BinaryenBlockGetChildAt(BinaryenExpressionRef expr,
                                              BinaryenIndex index) {
  auto* expression = (Expression*)expr;
  assert(expression->is<Block>());
  assert(index < static_cast<Block*>(expression)->list.size());
  return static_cast<Block*>(expression)->list[index];
}
void BinaryenBlockSetChildAt(BinaryenExpressionRef expr,
                             BinaryenIndex index,
                             BinaryenExpressionRef childExpr) {
  auto* expression = (Expression*)expr;
  assert(expression->is<Block>());
  assert(childExpr);
  auto& list = static_cast<Block*>(expression)->list;
  assert(index < list.size());
  list[index] = (Expression*)childExpr;
}
BinaryenIndex BinaryenBlockAppendChild(BinaryenExpressionRef expr,
                                       BinaryenExpressionRef childExpr) {
  auto* expression = (Expression*)expr;
  assert(expression->is<Block>());
  assert(childExpr);
  auto& list = static_cast<Block*>(expression)->list;
  auto index = list.size();
  list.push_back((Expression*)childExpr);
  return index;
}
void BinaryenBlockInsertChildAt(BinaryenExpressionRef expr,
                                BinaryenIndex index,
                                BinaryenExpressionRef childExpr) {
  auto* expression = (Expression*)expr;
  assert(expression->is<Block>());
  assert(childExpr);
  static_cast<Block*>(expression)->list.insertAt(index, (Expression*)childExpr);
}
BinaryenExpressionRef BinaryenBlockRemoveChildAt(BinaryenExpressionRef expr,
                                                 BinaryenIndex index) {
  auto* expression = (Expression*)expr;
  assert(expression->is<Block>());
  return static_cast<Block*>(expression)->list.removeAt(index);
}
// If
BinaryenExpressionRef BinaryenIfGetCondition(BinaryenExpressionRef expr) {
  auto* expression = (Expression*)expr;
  assert(expression->is<If>());
  return static_cast<If*>(expression)->condition;
}
void BinaryenIfSetCondition(BinaryenExpressionRef expr,
                            BinaryenExpressionRef condExpr) {
  auto* expression = (Expression*)expr;
  assert(expression->is<If>());
  assert(condExpr);
  static_cast<If*>(expression)->condition = (Expression*)condExpr;
}
BinaryenExpressionRef BinaryenIfGetIfTrue(BinaryenExpressionRef expr) {
  auto* expression = (Expression*)expr;
  assert(expression->is<If>());
  return static_cast<If*>(expression)->ifTrue;
}
void BinaryenIfSetIfTrue(BinaryenExpressionRef expr,
                         BinaryenExpressionRef ifTrueExpr) {
  auto* expression = (Expression*)expr;
  assert(expression->is<If>());
  assert(ifTrueExpr);
  static_cast<If*>(expression)->ifTrue = (Expression*)ifTrueExpr;
}
BinaryenExpressionRef BinaryenIfGetIfFalse(BinaryenExpressionRef expr) {
  auto* expression = (Expression*)expr;
  assert(expression->is<If>());
  return static_cast<If*>(expression)->ifFalse;
}
void BinaryenIfSetIfFalse(BinaryenExpressionRef expr,
                          BinaryenExpressionRef ifFalseExpr) {
  auto* expression = (Expression*)expr;
  assert(expression->is<If>());
  // may be null
  static_cast<If*>(expression)->ifFalse = (Expression*)ifFalseExpr;
}
// Loop
const char* BinaryenLoopGetName(BinaryenExpressionRef expr) {
  auto* expression = (Expression*)expr;
  assert(expression->is<Loop>());
  return static_cast<Loop*>(expression)->name.c_str();
}
void BinaryenLoopSetName(BinaryenExpressionRef expr, const char* name) {
  auto* expression = (Expression*)expr;
  assert(expression->is<Loop>());
  // may be null or empty
  static_cast<Loop*>(expression)->name = name;
}
BinaryenExpressionRef BinaryenLoopGetBody(BinaryenExpressionRef expr) {
  auto* expression = (Expression*)expr;
  assert(expression->is<Loop>());
  return static_cast<Loop*>(expression)->body;
}
void BinaryenLoopSetBody(BinaryenExpressionRef expr,
                         BinaryenExpressionRef bodyExpr) {
  auto* expression = (Expression*)expr;
  assert(expression->is<Loop>());
  assert(bodyExpr);
  static_cast<Loop*>(expression)->body = (Expression*)bodyExpr;
}
// Break
const char* BinaryenBreakGetName(BinaryenExpressionRef expr) {
  auto* expression = (Expression*)expr;
  assert(expression->is<Break>());
  return static_cast<Break*>(expression)->name.c_str();
}
void BinaryenBreakSetName(BinaryenExpressionRef expr, const char* name) {
  auto* expression = (Expression*)expr;
  assert(expression->is<Break>());
  assert(name);
  static_cast<Break*>(expression)->name = name;
}
BinaryenExpressionRef BinaryenBreakGetCondition(BinaryenExpressionRef expr) {
  auto* expression = (Expression*)expr;
  assert(expression->is<Break>());
  return static_cast<Break*>(expression)->condition;
}
void BinaryenBreakSetCondition(BinaryenExpressionRef expr,
                               BinaryenExpressionRef condExpr) {
  auto* expression = (Expression*)expr;
  assert(expression->is<Break>());
  // may be null (br)
  static_cast<Break*>(expression)->condition = (Expression*)condExpr;
}
BinaryenExpressionRef BinaryenBreakGetValue(BinaryenExpressionRef expr) {
  auto* expression = (Expression*)expr;
  assert(expression->is<Break>());
  return static_cast<Break*>(expression)->value;
}
void BinaryenBreakSetValue(BinaryenExpressionRef expr,
                           BinaryenExpressionRef valueExpr) {
  auto* expression = (Expression*)expr;
  assert(expression->is<Break>());
  // may be null
  static_cast<Break*>(expression)->value = (Expression*)valueExpr;
}
// Switch
BinaryenIndex BinaryenSwitchGetNumNames(BinaryenExpressionRef expr) {
  auto* expression = (Expression*)expr;
  assert(expression->is<Switch>());
  return static_cast<Switch*>(expression)->targets.size();
}
const char* BinaryenSwitchGetNameAt(BinaryenExpressionRef expr,
                                    BinaryenIndex index) {
  auto* expression = (Expression*)expr;
  assert(expression->is<Switch>());
  assert(index < static_cast<Switch*>(expression)->targets.size());
  return static_cast<Switch*>(expression)->targets[index].c_str();
}
void BinaryenSwitchSetNameAt(BinaryenExpressionRef expr,
                             BinaryenIndex index,
                             const char* name) {
  auto* expression = (Expression*)expr;
  assert(expression->is<Switch>());
  assert(index < static_cast<Switch*>(expression)->targets.size());
  assert(name);
  static_cast<Switch*>(expression)->targets[index] = name;
}
BinaryenIndex BinaryenSwitchAppendName(BinaryenExpressionRef expr,
                                       const char* name) {
  auto* expression = (Expression*)expr;
  assert(expression->is<Switch>());
  assert(name);
  auto& list = static_cast<Switch*>(expression)->targets;
  auto index = list.size();
  list.push_back(name);
  return index;
}
void BinaryenSwitchInsertNameAt(BinaryenExpressionRef expr,
                                BinaryenIndex index,
                                const char* name) {
  auto* expression = (Expression*)expr;
  assert(expression->is<Switch>());
  assert(name);
  static_cast<Switch*>(expression)->targets.insertAt(index, name);
}
const char* BinaryenSwitchRemoveNameAt(BinaryenExpressionRef expr,
                                       BinaryenIndex index) {
  auto* expression = (Expression*)expr;
  assert(expression->is<Switch>());
  return static_cast<Switch*>(expression)->targets.removeAt(index).c_str();
}
const char* BinaryenSwitchGetDefaultName(BinaryenExpressionRef expr) {
  auto* expression = (Expression*)expr;
  assert(expression->is<Switch>());
  return static_cast<Switch*>(expression)->default_.c_str();
}
void BinaryenSwitchSetDefaultName(BinaryenExpressionRef expr,
                                  const char* name) {
  auto* expression = (Expression*)expr;
  assert(expression->is<Switch>());
  // may be null or empty
  static_cast<Switch*>(expression)->default_ = name;
}
BinaryenExpressionRef BinaryenSwitchGetCondition(BinaryenExpressionRef expr) {
  auto* expression = (Expression*)expr;
  assert(expression->is<Switch>());
  return static_cast<Switch*>(expression)->condition;
}
void BinaryenSwitchSetCondition(BinaryenExpressionRef expr,
                                BinaryenExpressionRef condExpr) {
  auto* expression = (Expression*)expr;
  assert(expression->is<Switch>());
  assert(condExpr);
  static_cast<Switch*>(expression)->condition = (Expression*)condExpr;
}
BinaryenExpressionRef BinaryenSwitchGetValue(BinaryenExpressionRef expr) {
  auto* expression = (Expression*)expr;
  assert(expression->is<Switch>());
  return static_cast<Switch*>(expression)->value;
}
void BinaryenSwitchSetValue(BinaryenExpressionRef expr,
                            BinaryenExpressionRef valueExpr) {
  auto* expression = (Expression*)expr;
  assert(expression->is<Switch>());
  // may be null
  static_cast<Switch*>(expression)->value = (Expression*)valueExpr;
}
// Call
const char* BinaryenCallGetTarget(BinaryenExpressionRef expr) {
  auto* expression = (Expression*)expr;
  assert(expression->is<Call>());
  return static_cast<Call*>(expression)->target.c_str();
}
void BinaryenCallSetTarget(BinaryenExpressionRef expr, const char* target) {
  auto* expression = (Expression*)expr;
  assert(expression->is<Call>());
  assert(target);
  static_cast<Call*>(expression)->target = target;
}
BinaryenIndex BinaryenCallGetNumOperands(BinaryenExpressionRef expr) {
  auto* expression = (Expression*)expr;
  assert(expression->is<Call>());
  return static_cast<Call*>(expression)->operands.size();
}
BinaryenExpressionRef BinaryenCallGetOperandAt(BinaryenExpressionRef expr,
                                               BinaryenIndex index) {
  auto* expression = (Expression*)expr;
  assert(expression->is<Call>());
  assert(index < static_cast<Call*>(expression)->operands.size());
  return static_cast<Call*>(expression)->operands[index];
}
void BinaryenCallSetOperandAt(BinaryenExpressionRef expr,
                              BinaryenIndex index,
                              BinaryenExpressionRef operandExpr) {
  auto* expression = (Expression*)expr;
  assert(expression->is<Call>());
  assert(index < static_cast<Call*>(expression)->operands.size());
  assert(operandExpr);
  static_cast<Call*>(expression)->operands[index] = (Expression*)operandExpr;
}
BinaryenIndex BinaryenCallAppendOperand(BinaryenExpressionRef expr,
                                        BinaryenExpressionRef operandExpr) {
  auto* expression = (Expression*)expr;
  assert(expression->is<Call>());
  assert(operandExpr);
  auto& list = static_cast<Call*>(expression)->operands;
  auto index = list.size();
  list.push_back((Expression*)operandExpr);
  return index;
}
void BinaryenCallInsertOperandAt(BinaryenExpressionRef expr,
                                 BinaryenIndex index,
                                 BinaryenExpressionRef operandExpr) {
  auto* expression = (Expression*)expr;
  assert(expression->is<Call>());
  assert(operandExpr);
  static_cast<Call*>(expression)
    ->operands.insertAt(index, (Expression*)operandExpr);
}
BinaryenExpressionRef BinaryenCallRemoveOperandAt(BinaryenExpressionRef expr,
                                                  BinaryenIndex index) {
  auto* expression = (Expression*)expr;
  assert(expression->is<Call>());
  return static_cast<Call*>(expression)->operands.removeAt(index);
}
bool BinaryenCallIsReturn(BinaryenExpressionRef expr) {
  auto* expression = (Expression*)expr;
  assert(expression->is<Call>());
  return static_cast<Call*>(expression)->isReturn;
}
void BinaryenCallSetReturn(BinaryenExpressionRef expr, bool isReturn) {
  auto* expression = (Expression*)expr;
  assert(expression->is<Call>());
  static_cast<Call*>(expression)->isReturn = isReturn != 0;
}
// CallIndirect
BinaryenExpressionRef
BinaryenCallIndirectGetTarget(BinaryenExpressionRef expr) {
  auto* expression = (Expression*)expr;
  assert(expression->is<CallIndirect>());
  return static_cast<CallIndirect*>(expression)->target;
}
void BinaryenCallIndirectSetTarget(BinaryenExpressionRef expr,
                                   BinaryenExpressionRef targetExpr) {
  auto* expression = (Expression*)expr;
  assert(expression->is<CallIndirect>());
  assert(targetExpr);
  static_cast<CallIndirect*>(expression)->target = (Expression*)targetExpr;
}
const char* BinaryenCallIndirectGetTable(BinaryenExpressionRef expr) {
  auto* expression = (Expression*)expr;
  assert(expression->is<CallIndirect>());
  return static_cast<CallIndirect*>(expression)->table.c_str();
}
void BinaryenCallIndirectSetTable(BinaryenExpressionRef expr,
                                  const char* table) {
  Name name(table);
  auto* expression = (Expression*)expr;

  assert(expression->is<CallIndirect>());
  static_cast<CallIndirect*>(expression)->table = name;
}
BinaryenIndex BinaryenCallIndirectGetNumOperands(BinaryenExpressionRef expr) {
  auto* expression = (Expression*)expr;
  assert(expression->is<CallIndirect>());
  return static_cast<CallIndirect*>(expression)->operands.size();
}
BinaryenExpressionRef
BinaryenCallIndirectGetOperandAt(BinaryenExpressionRef expr,
                                 BinaryenIndex index) {
  auto* expression = (Expression*)expr;
  assert(expression->is<CallIndirect>());
  assert(index < static_cast<CallIndirect*>(expression)->operands.size());
  return static_cast<CallIndirect*>(expression)->operands[index];
}
void BinaryenCallIndirectSetOperandAt(BinaryenExpressionRef expr,
                                      BinaryenIndex index,
                                      BinaryenExpressionRef operandExpr) {
  auto* expression = (Expression*)expr;
  assert(expression->is<CallIndirect>());
  assert(index < static_cast<CallIndirect*>(expression)->operands.size());
  assert(operandExpr);
  static_cast<CallIndirect*>(expression)->operands[index] =
    (Expression*)operandExpr;
}
BinaryenIndex
BinaryenCallIndirectAppendOperand(BinaryenExpressionRef expr,
                                  BinaryenExpressionRef operandExpr) {
  auto* expression = (Expression*)expr;
  assert(expression->is<CallIndirect>());
  assert(operandExpr);
  auto& list = static_cast<CallIndirect*>(expression)->operands;
  auto index = list.size();
  list.push_back((Expression*)operandExpr);
  return index;
}
void BinaryenCallIndirectInsertOperandAt(BinaryenExpressionRef expr,
                                         BinaryenIndex index,
                                         BinaryenExpressionRef operandExpr) {
  auto* expression = (Expression*)expr;
  assert(expression->is<CallIndirect>());
  assert(operandExpr);
  static_cast<CallIndirect*>(expression)
    ->operands.insertAt(index, (Expression*)operandExpr);
}
BinaryenExpressionRef
BinaryenCallIndirectRemoveOperandAt(BinaryenExpressionRef expr,
                                    BinaryenIndex index) {
  auto* expression = (Expression*)expr;
  assert(expression->is<CallIndirect>());
  return static_cast<CallIndirect*>(expression)->operands.removeAt(index);
}
bool BinaryenCallIndirectIsReturn(BinaryenExpressionRef expr) {
  auto* expression = (Expression*)expr;
  assert(expression->is<CallIndirect>());
  return static_cast<CallIndirect*>(expression)->isReturn;
}
void BinaryenCallIndirectSetReturn(BinaryenExpressionRef expr, bool isReturn) {
  auto* expression = (Expression*)expr;
  assert(expression->is<CallIndirect>());
  static_cast<CallIndirect*>(expression)->isReturn = isReturn != 0;
}
BinaryenType BinaryenCallIndirectGetParams(BinaryenExpressionRef expr) {
  auto* expression = (Expression*)expr;
  assert(expression->is<CallIndirect>());
  return static_cast<CallIndirect*>(expression)
    ->heapType.getSignature()
    .params.getID();
}
void BinaryenCallIndirectSetParams(BinaryenExpressionRef expr,
                                   BinaryenType params) {
  auto* call = ((Expression*)expr)->cast<CallIndirect>();
  call->heapType =
    Signature(Type(params), call->heapType.getSignature().results);
}
BinaryenType BinaryenCallIndirectGetResults(BinaryenExpressionRef expr) {
  auto* expression = (Expression*)expr;
  assert(expression->is<CallIndirect>());
  return static_cast<CallIndirect*>(expression)
    ->heapType.getSignature()
    .results.getID();
}
void BinaryenCallIndirectSetResults(BinaryenExpressionRef expr,
                                    BinaryenType results) {
  auto* call = ((Expression*)expr)->cast<CallIndirect>();
  call->heapType =
    Signature(call->heapType.getSignature().params, Type(results));
}
// LocalGet
BinaryenIndex BinaryenLocalGetGetIndex(BinaryenExpressionRef expr) {
  auto* expression = (Expression*)expr;
  assert(expression->is<LocalGet>());
  return static_cast<LocalGet*>(expression)->index;
}
void BinaryenLocalGetSetIndex(BinaryenExpressionRef expr, BinaryenIndex index) {
  auto* expression = (Expression*)expr;
  assert(expression->is<LocalGet>());
  static_cast<LocalGet*>(expression)->index = index;
}
// LocalSet
bool BinaryenLocalSetIsTee(BinaryenExpressionRef expr) {
  auto* expression = (Expression*)expr;
  assert(expression->is<LocalSet>());
  return static_cast<LocalSet*>(expression)->isTee();
  // has no setter
}
BinaryenIndex BinaryenLocalSetGetIndex(BinaryenExpressionRef expr) {
  auto* expression = (Expression*)expr;
  assert(expression->is<LocalSet>());
  return static_cast<LocalSet*>(expression)->index;
}
void BinaryenLocalSetSetIndex(BinaryenExpressionRef expr, BinaryenIndex index) {
  auto* expression = (Expression*)expr;
  assert(expression->is<LocalSet>());
  static_cast<LocalSet*>(expression)->index = index;
}
BinaryenExpressionRef BinaryenLocalSetGetValue(BinaryenExpressionRef expr) {
  auto* expression = (Expression*)expr;
  assert(expression->is<LocalSet>());
  return static_cast<LocalSet*>(expression)->value;
}
void BinaryenLocalSetSetValue(BinaryenExpressionRef expr,
                              BinaryenExpressionRef valueExpr) {
  auto* expression = (Expression*)expr;
  assert(expression->is<LocalSet>());
  assert(valueExpr);
  static_cast<LocalSet*>(expression)->value = (Expression*)valueExpr;
}
// GlobalGet
const char* BinaryenGlobalGetGetName(BinaryenExpressionRef expr) {
  auto* expression = (Expression*)expr;
  assert(expression->is<GlobalGet>());
  return static_cast<GlobalGet*>(expression)->name.c_str();
}
void BinaryenGlobalGetSetName(BinaryenExpressionRef expr, const char* name) {
  auto* expression = (Expression*)expr;
  assert(expression->is<GlobalGet>());
  assert(name);
  static_cast<GlobalGet*>(expression)->name = name;
}
// GlobalSet
const char* BinaryenGlobalSetGetName(BinaryenExpressionRef expr) {
  auto* expression = (Expression*)expr;
  assert(expression->is<GlobalSet>());
  return static_cast<GlobalSet*>(expression)->name.c_str();
}
void BinaryenGlobalSetSetName(BinaryenExpressionRef expr, const char* name) {
  auto* expression = (Expression*)expr;
  assert(expression->is<GlobalSet>());
  assert(name);
  static_cast<GlobalSet*>(expression)->name = name;
}
BinaryenExpressionRef BinaryenGlobalSetGetValue(BinaryenExpressionRef expr) {
  auto* expression = (Expression*)expr;
  assert(expression->is<GlobalSet>());
  return static_cast<GlobalSet*>(expression)->value;
}
void BinaryenGlobalSetSetValue(BinaryenExpressionRef expr,
                               BinaryenExpressionRef valueExpr) {
  auto* expression = (Expression*)expr;
  assert(expression->is<GlobalSet>());
  assert(valueExpr);
  static_cast<GlobalSet*>(expression)->value = (Expression*)valueExpr;
}
// TableGet
const char* BinaryenTableGetGetTable(BinaryenExpressionRef expr) {
  auto* expression = (Expression*)expr;
  assert(expression->is<TableGet>());
  return static_cast<TableGet*>(expression)->table.c_str();
}
void BinaryenTableGetSetTable(BinaryenExpressionRef expr, const char* table) {
  auto* expression = (Expression*)expr;
  assert(expression->is<TableGet>());
  assert(table);
  static_cast<TableGet*>(expression)->table = table;
}
BinaryenExpressionRef BinaryenTableGetGetIndex(BinaryenExpressionRef expr) {
  auto* expression = (Expression*)expr;
  assert(expression->is<TableGet>());
  return static_cast<TableGet*>(expression)->index;
}
void BinaryenTableGetSetIndex(BinaryenExpressionRef expr,
                              BinaryenExpressionRef indexExpr) {
  auto* expression = (Expression*)expr;
  assert(expression->is<TableGet>());
  assert(indexExpr);
  static_cast<TableGet*>(expression)->index = (Expression*)indexExpr;
}
// TableSet
const char* BinaryenTableSetGetTable(BinaryenExpressionRef expr) {
  auto* expression = (Expression*)expr;
  assert(expression->is<TableSet>());
  return static_cast<TableSet*>(expression)->table.c_str();
}
void BinaryenTableSetSetTable(BinaryenExpressionRef expr, const char* table) {
  auto* expression = (Expression*)expr;
  assert(expression->is<TableSet>());
  assert(table);
  static_cast<TableSet*>(expression)->table = table;
}
BinaryenExpressionRef BinaryenTableSetGetIndex(BinaryenExpressionRef expr) {
  auto* expression = (Expression*)expr;
  assert(expression->is<TableSet>());
  return static_cast<TableSet*>(expression)->index;
}
void BinaryenTableSetSetIndex(BinaryenExpressionRef expr,
                              BinaryenExpressionRef indexExpr) {
  auto* expression = (Expression*)expr;
  assert(expression->is<TableSet>());
  assert(indexExpr);
  static_cast<TableSet*>(expression)->index = (Expression*)indexExpr;
}
BinaryenExpressionRef BinaryenTableSetGetValue(BinaryenExpressionRef expr) {
  auto* expression = (Expression*)expr;
  assert(expression->is<TableSet>());
  return static_cast<TableSet*>(expression)->value;
}
void BinaryenTableSetSetValue(BinaryenExpressionRef expr,
                              BinaryenExpressionRef valueExpr) {
  auto* expression = (Expression*)expr;
  assert(expression->is<TableSet>());
  assert(valueExpr);
  static_cast<TableSet*>(expression)->value = (Expression*)valueExpr;
}
// TableSize
const char* BinaryenTableSizeGetTable(BinaryenExpressionRef expr) {
  auto* expression = (Expression*)expr;
  assert(expression->is<TableSize>());
  return static_cast<TableSize*>(expression)->table.c_str();
}
void BinaryenTableSizeSetTable(BinaryenExpressionRef expr, const char* table) {
  auto* expression = (Expression*)expr;
  assert(expression->is<TableSize>());
  assert(table);
  static_cast<TableSize*>(expression)->table = table;
}
// TableGrow
const char* BinaryenTableGrowGetTable(BinaryenExpressionRef expr) {
  auto* expression = (Expression*)expr;
  assert(expression->is<TableGrow>());
  return static_cast<TableGrow*>(expression)->table.c_str();
}
void BinaryenTableGrowSetTable(BinaryenExpressionRef expr, const char* table) {
  auto* expression = (Expression*)expr;
  assert(expression->is<TableGrow>());
  assert(table);
  static_cast<TableGrow*>(expression)->table = table;
}
BinaryenExpressionRef BinaryenTableGrowGetValue(BinaryenExpressionRef expr) {
  auto* expression = (Expression*)expr;
  assert(expression->is<TableGrow>());
  return static_cast<TableGrow*>(expression)->value;
}
void BinaryenTableGrowSetValue(BinaryenExpressionRef expr,
                               BinaryenExpressionRef valueExpr) {
  auto* expression = (Expression*)expr;
  assert(expression->is<TableGrow>());
  assert(valueExpr);
  static_cast<TableGrow*>(expression)->value = (Expression*)valueExpr;
}
BinaryenExpressionRef BinaryenTableGrowGetDelta(BinaryenExpressionRef expr) {
  auto* expression = (Expression*)expr;
  assert(expression->is<TableGrow>());
  return static_cast<TableGrow*>(expression)->delta;
}
void BinaryenTableGrowSetDelta(BinaryenExpressionRef expr,
                               BinaryenExpressionRef deltaExpr) {
  auto* expression = (Expression*)expr;
  assert(expression->is<TableGrow>());
  assert(deltaExpr);
  static_cast<TableGrow*>(expression)->delta = (Expression*)deltaExpr;
}
// MemoryGrow
BinaryenExpressionRef BinaryenMemoryGrowGetDelta(BinaryenExpressionRef expr) {
  auto* expression = (Expression*)expr;
  assert(expression->is<MemoryGrow>());
  return static_cast<MemoryGrow*>(expression)->delta;
}
void BinaryenMemoryGrowSetDelta(BinaryenExpressionRef expr,
                                BinaryenExpressionRef deltaExpr) {
  auto* expression = (Expression*)expr;
  assert(expression->is<MemoryGrow>());
  assert(deltaExpr);
  static_cast<MemoryGrow*>(expression)->delta = (Expression*)deltaExpr;
}
// Load
bool BinaryenLoadIsAtomic(BinaryenExpressionRef expr) {
  auto* expression = (Expression*)expr;
  assert(expression->is<Load>());
  return static_cast<Load*>(expression)->isAtomic;
}
void BinaryenLoadSetAtomic(BinaryenExpressionRef expr, bool isAtomic) {
  auto* expression = (Expression*)expr;
  assert(expression->is<Load>());
  static_cast<Load*>(expression)->isAtomic = isAtomic != 0;
}
bool BinaryenLoadIsSigned(BinaryenExpressionRef expr) {
  auto* expression = (Expression*)expr;
  assert(expression->is<Load>());
  return static_cast<Load*>(expression)->signed_;
}
void BinaryenLoadSetSigned(BinaryenExpressionRef expr, bool isSigned) {
  auto* expression = (Expression*)expr;
  assert(expression->is<Load>());
  static_cast<Load*>(expression)->signed_ = isSigned != 0;
}
uint32_t BinaryenLoadGetBytes(BinaryenExpressionRef expr) {
  auto* expression = (Expression*)expr;
  assert(expression->is<Load>());
  return static_cast<Load*>(expression)->bytes;
}
void BinaryenLoadSetBytes(BinaryenExpressionRef expr, uint32_t bytes) {
  auto* expression = (Expression*)expr;
  assert(expression->is<Load>());
  static_cast<Load*>(expression)->bytes = bytes;
}
uint32_t BinaryenLoadGetOffset(BinaryenExpressionRef expr) {
  auto* expression = (Expression*)expr;
  assert(expression->is<Load>());
  return static_cast<Load*>(expression)->offset;
}
void BinaryenLoadSetOffset(BinaryenExpressionRef expr, uint32_t offset) {
  auto* expression = (Expression*)expr;
  assert(expression->is<Load>());
  static_cast<Load*>(expression)->offset = offset;
}
uint32_t BinaryenLoadGetAlign(BinaryenExpressionRef expr) {
  auto* expression = (Expression*)expr;
  assert(expression->is<Load>());
  return static_cast<Load*>(expression)->align;
}
void BinaryenLoadSetAlign(BinaryenExpressionRef expr, uint32_t align) {
  auto* expression = (Expression*)expr;
  assert(expression->is<Load>());
  static_cast<Load*>(expression)->align = align;
}
BinaryenExpressionRef BinaryenLoadGetPtr(BinaryenExpressionRef expr) {
  auto* expression = (Expression*)expr;
  assert(expression->is<Load>());
  return static_cast<Load*>(expression)->ptr;
}
void BinaryenLoadSetPtr(BinaryenExpressionRef expr,
                        BinaryenExpressionRef ptrExpr) {
  auto* expression = (Expression*)expr;
  assert(expression->is<Load>());
  assert(ptrExpr);
  static_cast<Load*>(expression)->ptr = (Expression*)ptrExpr;
}
// Store
bool BinaryenStoreIsAtomic(BinaryenExpressionRef expr) {
  auto* expression = (Expression*)expr;
  assert(expression->is<Store>());
  return static_cast<Store*>(expression)->isAtomic;
}
void BinaryenStoreSetAtomic(BinaryenExpressionRef expr, bool isAtomic) {
  auto* expression = (Expression*)expr;
  assert(expression->is<Store>());
  static_cast<Store*>(expression)->isAtomic = isAtomic != 0;
}
uint32_t BinaryenStoreGetBytes(BinaryenExpressionRef expr) {
  auto* expression = (Expression*)expr;
  assert(expression->is<Store>());
  return static_cast<Store*>(expression)->bytes;
}
void BinaryenStoreSetBytes(BinaryenExpressionRef expr, uint32_t bytes) {
  auto* expression = (Expression*)expr;
  assert(expression->is<Store>());
  static_cast<Store*>(expression)->bytes = bytes;
}
uint32_t BinaryenStoreGetOffset(BinaryenExpressionRef expr) {
  auto* expression = (Expression*)expr;
  assert(expression->is<Store>());
  return static_cast<Store*>(expression)->offset;
}
void BinaryenStoreSetOffset(BinaryenExpressionRef expr, uint32_t offset) {
  auto* expression = (Expression*)expr;
  assert(expression->is<Store>());
  static_cast<Store*>(expression)->offset = offset;
}
uint32_t BinaryenStoreGetAlign(BinaryenExpressionRef expr) {
  auto* expression = (Expression*)expr;
  assert(expression->is<Store>());
  return static_cast<Store*>(expression)->align;
}
void BinaryenStoreSetAlign(BinaryenExpressionRef expr, uint32_t align) {
  auto* expression = (Expression*)expr;
  assert(expression->is<Store>());
  static_cast<Store*>(expression)->align = align;
}
BinaryenExpressionRef BinaryenStoreGetPtr(BinaryenExpressionRef expr) {
  auto* expression = (Expression*)expr;
  assert(expression->is<Store>());
  return static_cast<Store*>(expression)->ptr;
}
void BinaryenStoreSetPtr(BinaryenExpressionRef expr,
                         BinaryenExpressionRef ptrExpr) {
  auto* expression = (Expression*)expr;
  assert(expression->is<Store>());
  assert(ptrExpr);
  static_cast<Store*>(expression)->ptr = (Expression*)ptrExpr;
}
BinaryenExpressionRef BinaryenStoreGetValue(BinaryenExpressionRef expr) {
  auto* expression = (Expression*)expr;
  assert(expression->is<Store>());
  return static_cast<Store*>(expression)->value;
}
void BinaryenStoreSetValue(BinaryenExpressionRef expr,
                           BinaryenExpressionRef valueExpr) {
  auto* expression = (Expression*)expr;
  assert(expression->is<Store>());
  assert(valueExpr);
  static_cast<Store*>(expression)->value = (Expression*)valueExpr;
}
BinaryenType BinaryenStoreGetValueType(BinaryenExpressionRef expr) {
  auto* expression = (Expression*)expr;
  assert(expression->is<Store>());
  return static_cast<Store*>(expression)->valueType.getID();
}
void BinaryenStoreSetValueType(BinaryenExpressionRef expr,
                               BinaryenType valueType) {
  auto* expression = (Expression*)expr;
  assert(expression->is<Store>());
  static_cast<Store*>(expression)->valueType = Type(valueType);
}
// Const
int32_t BinaryenConstGetValueI32(BinaryenExpressionRef expr) {
  auto* expression = (Expression*)expr;
  assert(expression->is<Const>());
  return static_cast<Const*>(expression)->value.geti32();
}
void BinaryenConstSetValueI32(BinaryenExpressionRef expr, int32_t value) {
  auto* expression = (Expression*)expr;
  assert(expression->is<Const>());
  static_cast<Const*>(expression)->value = Literal(value);
}
int64_t BinaryenConstGetValueI64(BinaryenExpressionRef expr) {
  auto* expression = (Expression*)expr;
  assert(expression->is<Const>());
  return static_cast<Const*>(expression)->value.geti64();
}
void BinaryenConstSetValueI64(BinaryenExpressionRef expr, int64_t value) {
  auto* expression = (Expression*)expr;
  assert(expression->is<Const>());
  static_cast<Const*>(expression)->value = Literal(value);
}
int32_t BinaryenConstGetValueI64Low(BinaryenExpressionRef expr) {
  auto* expression = (Expression*)expr;
  assert(expression->is<Const>());
  return (int32_t)(static_cast<Const*>(expression)->value.geti64() &
                   0xffffffff);
}
void BinaryenConstSetValueI64Low(BinaryenExpressionRef expr, int32_t valueLow) {
  auto* expression = (Expression*)expr;
  assert(expression->is<Const>());
  auto& value = static_cast<Const*>(expression)->value;
  int64_t valueI64 = value.type == Type::i64 ? value.geti64() : 0;
  static_cast<Const*>(expression)->value =
    Literal((valueI64 & ~0xffffffff) | (int64_t(valueLow) & 0xffffffff));
}
int32_t BinaryenConstGetValueI64High(BinaryenExpressionRef expr) {
  auto* expression = (Expression*)expr;
  assert(expression->is<Const>());
  return (int32_t)(static_cast<Const*>(expression)->value.geti64() >> 32);
}
void BinaryenConstSetValueI64High(BinaryenExpressionRef expr,
                                  int32_t valueHigh) {
  auto* expression = (Expression*)expr;
  assert(expression->is<Const>());
  auto& value = static_cast<Const*>(expression)->value;
  int64_t valueI64 = value.type == Type::i64 ? value.geti64() : 0;
  static_cast<Const*>(expression)->value =
    Literal((int64_t(valueHigh) << 32) | (valueI64 & 0xffffffff));
}
float BinaryenConstGetValueF32(BinaryenExpressionRef expr) {
  auto* expression = (Expression*)expr;
  assert(expression->is<Const>());
  return static_cast<Const*>(expression)->value.getf32();
}
void BinaryenConstSetValueF32(BinaryenExpressionRef expr, float value) {
  auto* expression = (Expression*)expr;
  assert(expression->is<Const>());
  static_cast<Const*>(expression)->value = Literal(value);
}
double BinaryenConstGetValueF64(BinaryenExpressionRef expr) {
  auto* expression = (Expression*)expr;
  assert(expression->is<Const>());
  return static_cast<Const*>(expression)->value.getf64();
}
void BinaryenConstSetValueF64(BinaryenExpressionRef expr, double value) {
  auto* expression = (Expression*)expr;
  assert(expression->is<Const>());
  static_cast<Const*>(expression)->value = Literal(value);
}
void BinaryenConstGetValueV128(BinaryenExpressionRef expr, uint8_t* out) {
  auto* expression = (Expression*)expr;
  assert(expression->is<Const>());
  memcpy(out, static_cast<Const*>(expression)->value.getv128().data(), 16);
}
void BinaryenConstSetValueV128(BinaryenExpressionRef expr,
                               const uint8_t value[16]) {
  auto* expression = (Expression*)expr;
  assert(expression->is<Const>());
  assert(value); // nullptr would be wrong
  static_cast<Const*>(expression)->value = Literal(value);
}
// Unary
BinaryenOp BinaryenUnaryGetOp(BinaryenExpressionRef expr) {
  auto* expression = (Expression*)expr;
  assert(expression->is<Unary>());
  return static_cast<Unary*>(expression)->op;
}
void BinaryenUnarySetOp(BinaryenExpressionRef expr, BinaryenOp op) {
  auto* expression = (Expression*)expr;
  assert(expression->is<Unary>());
  static_cast<Unary*>(expression)->op = UnaryOp(op);
}
BinaryenExpressionRef BinaryenUnaryGetValue(BinaryenExpressionRef expr) {
  auto* expression = (Expression*)expr;
  assert(expression->is<Unary>());
  return static_cast<Unary*>(expression)->value;
}
void BinaryenUnarySetValue(BinaryenExpressionRef expr,
                           BinaryenExpressionRef valueExpr) {
  auto* expression = (Expression*)expr;
  assert(expression->is<Unary>());
  assert(valueExpr);
  static_cast<Unary*>(expression)->value = (Expression*)valueExpr;
}
// Binary
BinaryenOp BinaryenBinaryGetOp(BinaryenExpressionRef expr) {
  auto* expression = (Expression*)expr;
  assert(expression->is<Binary>());
  return static_cast<Binary*>(expression)->op;
}
void BinaryenBinarySetOp(BinaryenExpressionRef expr, BinaryenOp op) {
  auto* expression = (Expression*)expr;
  assert(expression->is<Binary>());
  static_cast<Binary*>(expression)->op = BinaryOp(op);
}
BinaryenExpressionRef BinaryenBinaryGetLeft(BinaryenExpressionRef expr) {
  auto* expression = (Expression*)expr;
  assert(expression->is<Binary>());
  return static_cast<Binary*>(expression)->left;
}
void BinaryenBinarySetLeft(BinaryenExpressionRef expr,
                           BinaryenExpressionRef leftExpr) {
  auto* expression = (Expression*)expr;
  assert(expression->is<Binary>());
  assert(leftExpr);
  static_cast<Binary*>(expression)->left = (Expression*)leftExpr;
}
BinaryenExpressionRef BinaryenBinaryGetRight(BinaryenExpressionRef expr) {
  auto* expression = (Expression*)expr;
  assert(expression->is<Binary>());
  return static_cast<Binary*>(expression)->right;
}
void BinaryenBinarySetRight(BinaryenExpressionRef expr,
                            BinaryenExpressionRef rightExpr) {
  auto* expression = (Expression*)expr;
  assert(expression->is<Binary>());
  assert(rightExpr);
  static_cast<Binary*>(expression)->right = (Expression*)rightExpr;
}
// Select
BinaryenExpressionRef BinaryenSelectGetIfTrue(BinaryenExpressionRef expr) {
  auto* expression = (Expression*)expr;
  assert(expression->is<Select>());
  return static_cast<Select*>(expression)->ifTrue;
}
void BinaryenSelectSetIfTrue(BinaryenExpressionRef expr,
                             BinaryenExpressionRef ifTrueExpr) {
  auto* expression = (Expression*)expr;
  assert(expression->is<Select>());
  assert(ifTrueExpr);
  static_cast<Select*>(expression)->ifTrue = (Expression*)ifTrueExpr;
}
BinaryenExpressionRef BinaryenSelectGetIfFalse(BinaryenExpressionRef expr) {
  auto* expression = (Expression*)expr;
  assert(expression->is<Select>());
  return static_cast<Select*>(expression)->ifFalse;
}
void BinaryenSelectSetIfFalse(BinaryenExpressionRef expr,
                              BinaryenExpressionRef ifFalseExpr) {
  auto* expression = (Expression*)expr;
  assert(expression->is<Select>());
  assert(ifFalseExpr);
  static_cast<Select*>(expression)->ifFalse = (Expression*)ifFalseExpr;
}
BinaryenExpressionRef BinaryenSelectGetCondition(BinaryenExpressionRef expr) {
  auto* expression = (Expression*)expr;
  assert(expression->is<Select>());
  return static_cast<Select*>(expression)->condition;
}
void BinaryenSelectSetCondition(BinaryenExpressionRef expr,
                                BinaryenExpressionRef condExpr) {
  auto* expression = (Expression*)expr;
  assert(expression->is<Select>());
  assert(condExpr);
  static_cast<Select*>(expression)->condition = (Expression*)condExpr;
}
// Drop
BinaryenExpressionRef BinaryenDropGetValue(BinaryenExpressionRef expr) {
  auto* expression = (Expression*)expr;
  assert(expression->is<Drop>());
  return static_cast<Drop*>(expression)->value;
}
void BinaryenDropSetValue(BinaryenExpressionRef expr,
                          BinaryenExpressionRef valueExpr) {
  auto* expression = (Expression*)expr;
  assert(expression->is<Drop>());
  assert(valueExpr);
  static_cast<Drop*>(expression)->value = (Expression*)valueExpr;
}
// Return
BinaryenExpressionRef BinaryenReturnGetValue(BinaryenExpressionRef expr) {
  auto* expression = (Expression*)expr;
  assert(expression->is<Return>());
  return static_cast<Return*>(expression)->value;
}
void BinaryenReturnSetValue(BinaryenExpressionRef expr,
                            BinaryenExpressionRef valueExpr) {
  auto* expression = (Expression*)expr;
  assert(expression->is<Return>());
  // may be null
  static_cast<Return*>(expression)->value = (Expression*)valueExpr;
}
// AtomicRMW
BinaryenOp BinaryenAtomicRMWGetOp(BinaryenExpressionRef expr) {
  auto* expression = (Expression*)expr;
  assert(expression->is<AtomicRMW>());
  return static_cast<AtomicRMW*>(expression)->op;
}
void BinaryenAtomicRMWSetOp(BinaryenExpressionRef expr, BinaryenOp op) {
  auto* expression = (Expression*)expr;
  assert(expression->is<AtomicRMW>());
  static_cast<AtomicRMW*>(expression)->op = AtomicRMWOp(op);
}
uint32_t BinaryenAtomicRMWGetBytes(BinaryenExpressionRef expr) {
  auto* expression = (Expression*)expr;
  assert(expression->is<AtomicRMW>());
  return static_cast<AtomicRMW*>(expression)->bytes;
}
void BinaryenAtomicRMWSetBytes(BinaryenExpressionRef expr, uint32_t bytes) {
  auto* expression = (Expression*)expr;
  assert(expression->is<AtomicRMW>());
  static_cast<AtomicRMW*>(expression)->bytes = bytes;
}
uint32_t BinaryenAtomicRMWGetOffset(BinaryenExpressionRef expr) {
  auto* expression = (Expression*)expr;
  assert(expression->is<AtomicRMW>());
  return static_cast<AtomicRMW*>(expression)->offset;
}
void BinaryenAtomicRMWSetOffset(BinaryenExpressionRef expr, uint32_t offset) {
  auto* expression = (Expression*)expr;
  assert(expression->is<AtomicRMW>());
  static_cast<AtomicRMW*>(expression)->offset = offset;
}
BinaryenExpressionRef BinaryenAtomicRMWGetPtr(BinaryenExpressionRef expr) {
  auto* expression = (Expression*)expr;
  assert(expression->is<AtomicRMW>());
  return static_cast<AtomicRMW*>(expression)->ptr;
}
void BinaryenAtomicRMWSetPtr(BinaryenExpressionRef expr,
                             BinaryenExpressionRef ptrExpr) {
  auto* expression = (Expression*)expr;
  assert(expression->is<AtomicRMW>());
  assert(ptrExpr);
  static_cast<AtomicRMW*>(expression)->ptr = (Expression*)ptrExpr;
}
BinaryenExpressionRef BinaryenAtomicRMWGetValue(BinaryenExpressionRef expr) {
  auto* expression = (Expression*)expr;
  assert(expression->is<AtomicRMW>());
  return static_cast<AtomicRMW*>(expression)->value;
}
void BinaryenAtomicRMWSetValue(BinaryenExpressionRef expr,
                               BinaryenExpressionRef valueExpr) {
  auto* expression = (Expression*)expr;
  assert(expression->is<AtomicRMW>());
  assert(valueExpr);
  static_cast<AtomicRMW*>(expression)->value = (Expression*)valueExpr;
}
// AtomicCmpxchg
uint32_t BinaryenAtomicCmpxchgGetBytes(BinaryenExpressionRef expr) {
  auto* expression = (Expression*)expr;
  assert(expression->is<AtomicCmpxchg>());
  return static_cast<AtomicCmpxchg*>(expression)->bytes;
}
void BinaryenAtomicCmpxchgSetBytes(BinaryenExpressionRef expr, uint32_t bytes) {
  auto* expression = (Expression*)expr;
  assert(expression->is<AtomicCmpxchg>());
  static_cast<AtomicCmpxchg*>(expression)->bytes = bytes;
}
uint32_t BinaryenAtomicCmpxchgGetOffset(BinaryenExpressionRef expr) {
  auto* expression = (Expression*)expr;
  assert(expression->is<AtomicCmpxchg>());
  return static_cast<AtomicCmpxchg*>(expression)->offset;
}
void BinaryenAtomicCmpxchgSetOffset(BinaryenExpressionRef expr,
                                    uint32_t offset) {
  auto* expression = (Expression*)expr;
  assert(expression->is<AtomicCmpxchg>());
  static_cast<AtomicCmpxchg*>(expression)->offset = offset;
}
BinaryenExpressionRef BinaryenAtomicCmpxchgGetPtr(BinaryenExpressionRef expr) {
  auto* expression = (Expression*)expr;
  assert(expression->is<AtomicCmpxchg>());
  return static_cast<AtomicCmpxchg*>(expression)->ptr;
}
void BinaryenAtomicCmpxchgSetPtr(BinaryenExpressionRef expr,
                                 BinaryenExpressionRef ptrExpr) {
  auto* expression = (Expression*)expr;
  assert(expression->is<AtomicCmpxchg>());
  assert(ptrExpr);
  static_cast<AtomicCmpxchg*>(expression)->ptr = (Expression*)ptrExpr;
}
BinaryenExpressionRef
BinaryenAtomicCmpxchgGetExpected(BinaryenExpressionRef expr) {
  auto* expression = (Expression*)expr;
  assert(expression->is<AtomicCmpxchg>());
  return static_cast<AtomicCmpxchg*>(expression)->expected;
}
void BinaryenAtomicCmpxchgSetExpected(BinaryenExpressionRef expr,
                                      BinaryenExpressionRef expectedExpr) {
  auto* expression = (Expression*)expr;
  assert(expression->is<AtomicCmpxchg>());
  assert(expectedExpr);
  static_cast<AtomicCmpxchg*>(expression)->expected = (Expression*)expectedExpr;
}
BinaryenExpressionRef
BinaryenAtomicCmpxchgGetReplacement(BinaryenExpressionRef expr) {
  auto* expression = (Expression*)expr;
  assert(expression->is<AtomicCmpxchg>());
  return static_cast<AtomicCmpxchg*>(expression)->replacement;
}
void BinaryenAtomicCmpxchgSetReplacement(
  BinaryenExpressionRef expr, BinaryenExpressionRef replacementExpr) {
  auto* expression = (Expression*)expr;
  assert(expression->is<AtomicCmpxchg>());
  assert(replacementExpr);
  static_cast<AtomicCmpxchg*>(expression)->replacement =
    (Expression*)replacementExpr;
}
// AtomicWait
BinaryenExpressionRef BinaryenAtomicWaitGetPtr(BinaryenExpressionRef expr) {
  auto* expression = (Expression*)expr;
  assert(expression->is<AtomicWait>());
  return static_cast<AtomicWait*>(expression)->ptr;
}
void BinaryenAtomicWaitSetPtr(BinaryenExpressionRef expr,
                              BinaryenExpressionRef ptrExpr) {
  auto* expression = (Expression*)expr;
  assert(expression->is<AtomicWait>());
  assert(ptrExpr);
  static_cast<AtomicWait*>(expression)->ptr = (Expression*)ptrExpr;
}
BinaryenExpressionRef
BinaryenAtomicWaitGetExpected(BinaryenExpressionRef expr) {
  auto* expression = (Expression*)expr;
  assert(expression->is<AtomicWait>());
  return static_cast<AtomicWait*>(expression)->expected;
}
void BinaryenAtomicWaitSetExpected(BinaryenExpressionRef expr,
                                   BinaryenExpressionRef expectedExpr) {
  auto* expression = (Expression*)expr;
  assert(expression->is<AtomicWait>());
  assert(expectedExpr);
  static_cast<AtomicWait*>(expression)->expected = (Expression*)expectedExpr;
}
BinaryenExpressionRef BinaryenAtomicWaitGetTimeout(BinaryenExpressionRef expr) {
  auto* expression = (Expression*)expr;
  assert(expression->is<AtomicWait>());
  return static_cast<AtomicWait*>(expression)->timeout;
}
void BinaryenAtomicWaitSetTimeout(BinaryenExpressionRef expr,
                                  BinaryenExpressionRef timeoutExpr) {
  auto* expression = (Expression*)expr;
  assert(expression->is<AtomicWait>());
  assert(timeoutExpr);
  static_cast<AtomicWait*>(expression)->timeout = (Expression*)timeoutExpr;
}
BinaryenType BinaryenAtomicWaitGetExpectedType(BinaryenExpressionRef expr) {
  auto* expression = (Expression*)expr;
  assert(expression->is<AtomicWait>());
  return static_cast<AtomicWait*>(expression)->expectedType.getID();
}
void BinaryenAtomicWaitSetExpectedType(BinaryenExpressionRef expr,
                                       BinaryenType expectedType) {
  auto* expression = (Expression*)expr;
  assert(expression->is<AtomicWait>());
  static_cast<AtomicWait*>(expression)->expectedType = Type(expectedType);
}
// AtomicNotify
BinaryenExpressionRef BinaryenAtomicNotifyGetPtr(BinaryenExpressionRef expr) {
  auto* expression = (Expression*)expr;
  assert(expression->is<AtomicNotify>());
  return static_cast<AtomicNotify*>(expression)->ptr;
}
void BinaryenAtomicNotifySetPtr(BinaryenExpressionRef expr,
                                BinaryenExpressionRef ptrExpr) {
  auto* expression = (Expression*)expr;
  assert(expression->is<AtomicNotify>());
  assert(ptrExpr);
  static_cast<AtomicNotify*>(expression)->ptr = (Expression*)ptrExpr;
}
BinaryenExpressionRef
BinaryenAtomicNotifyGetNotifyCount(BinaryenExpressionRef expr) {
  auto* expression = (Expression*)expr;
  assert(expression->is<AtomicNotify>());
  return static_cast<AtomicNotify*>(expression)->notifyCount;
}
void BinaryenAtomicNotifySetNotifyCount(BinaryenExpressionRef expr,
                                        BinaryenExpressionRef notifyCountExpr) {
  auto* expression = (Expression*)expr;
  assert(expression->is<AtomicNotify>());
  assert(notifyCountExpr);
  static_cast<AtomicNotify*>(expression)->notifyCount =
    (Expression*)notifyCountExpr;
}
// AtomicFence
uint8_t BinaryenAtomicFenceGetOrder(BinaryenExpressionRef expr) {
  auto* expression = (Expression*)expr;
  assert(expression->is<AtomicFence>());
  return static_cast<AtomicFence*>(expression)->order;
}
void BinaryenAtomicFenceSetOrder(BinaryenExpressionRef expr, uint8_t order) {
  auto* expression = (Expression*)expr;
  assert(expression->is<AtomicFence>());
  static_cast<AtomicFence*>(expression)->order = order;
}
// SIMDExtract
BinaryenOp BinaryenSIMDExtractGetOp(BinaryenExpressionRef expr) {
  auto* expression = (Expression*)expr;
  assert(expression->is<SIMDExtract>());
  return static_cast<SIMDExtract*>(expression)->op;
}
void BinaryenSIMDExtractSetOp(BinaryenExpressionRef expr, BinaryenOp op) {
  auto* expression = (Expression*)expr;
  assert(expression->is<SIMDExtract>());
  static_cast<SIMDExtract*>(expression)->op = SIMDExtractOp(op);
}
BinaryenExpressionRef BinaryenSIMDExtractGetVec(BinaryenExpressionRef expr) {
  auto* expression = (Expression*)expr;
  assert(expression->is<SIMDExtract>());
  return static_cast<SIMDExtract*>(expression)->vec;
}
void BinaryenSIMDExtractSetVec(BinaryenExpressionRef expr,
                               BinaryenExpressionRef vecExpr) {
  auto* expression = (Expression*)expr;
  assert(expression->is<SIMDExtract>());
  assert(vecExpr);
  static_cast<SIMDExtract*>(expression)->vec = (Expression*)vecExpr;
}
uint8_t BinaryenSIMDExtractGetIndex(BinaryenExpressionRef expr) {
  auto* expression = (Expression*)expr;
  assert(expression->is<SIMDExtract>());
  return static_cast<SIMDExtract*>(expression)->index;
}
void BinaryenSIMDExtractSetIndex(BinaryenExpressionRef expr, uint8_t index) {
  auto* expression = (Expression*)expr;
  assert(expression->is<SIMDExtract>());
  static_cast<SIMDExtract*>(expression)->index = index;
}
// SIMDReplace
BinaryenOp BinaryenSIMDReplaceGetOp(BinaryenExpressionRef expr) {
  auto* expression = (Expression*)expr;
  assert(expression->is<SIMDReplace>());
  return static_cast<SIMDReplace*>(expression)->op;
}
void BinaryenSIMDReplaceSetOp(BinaryenExpressionRef expr, BinaryenOp op) {
  auto* expression = (Expression*)expr;
  assert(expression->is<SIMDReplace>());
  static_cast<SIMDReplace*>(expression)->op = SIMDReplaceOp(op);
}
BinaryenExpressionRef BinaryenSIMDReplaceGetVec(BinaryenExpressionRef expr) {
  auto* expression = (Expression*)expr;
  assert(expression->is<SIMDReplace>());
  return static_cast<SIMDReplace*>(expression)->vec;
}
void BinaryenSIMDReplaceSetVec(BinaryenExpressionRef expr,
                               BinaryenExpressionRef vecExpr) {
  auto* expression = (Expression*)expr;
  assert(expression->is<SIMDReplace>());
  assert(vecExpr);
  static_cast<SIMDReplace*>(expression)->vec = (Expression*)vecExpr;
}
uint8_t BinaryenSIMDReplaceGetIndex(BinaryenExpressionRef expr) {
  auto* expression = (Expression*)expr;
  assert(expression->is<SIMDReplace>());
  return static_cast<SIMDReplace*>(expression)->index;
}
void BinaryenSIMDReplaceSetIndex(BinaryenExpressionRef expr, uint8_t index) {
  auto* expression = (Expression*)expr;
  assert(expression->is<SIMDReplace>());
  static_cast<SIMDReplace*>(expression)->index = index;
}
BinaryenExpressionRef BinaryenSIMDReplaceGetValue(BinaryenExpressionRef expr) {
  auto* expression = (Expression*)expr;
  assert(expression->is<SIMDReplace>());
  return static_cast<SIMDReplace*>(expression)->value;
}
void BinaryenSIMDReplaceSetValue(BinaryenExpressionRef expr,
                                 BinaryenExpressionRef valueExpr) {
  auto* expression = (Expression*)expr;
  assert(expression->is<SIMDReplace>());
  assert(valueExpr);
  static_cast<SIMDReplace*>(expression)->value = (Expression*)valueExpr;
}
// SIMDShuffle
BinaryenExpressionRef BinaryenSIMDShuffleGetLeft(BinaryenExpressionRef expr) {
  auto* expression = (Expression*)expr;
  assert(expression->is<SIMDShuffle>());
  return static_cast<SIMDShuffle*>(expression)->left;
}
void BinaryenSIMDShuffleSetLeft(BinaryenExpressionRef expr,
                                BinaryenExpressionRef leftExpr) {
  auto* expression = (Expression*)expr;
  assert(expression->is<SIMDShuffle>());
  assert(leftExpr);
  static_cast<SIMDShuffle*>(expression)->left = (Expression*)leftExpr;
}
BinaryenExpressionRef BinaryenSIMDShuffleGetRight(BinaryenExpressionRef expr) {
  auto* expression = (Expression*)expr;
  assert(expression->is<SIMDShuffle>());
  return static_cast<SIMDShuffle*>(expression)->right;
}
void BinaryenSIMDShuffleSetRight(BinaryenExpressionRef expr,
                                 BinaryenExpressionRef rightExpr) {
  auto* expression = (Expression*)expr;
  assert(expression->is<SIMDShuffle>());
  assert(rightExpr);
  static_cast<SIMDShuffle*>(expression)->right = (Expression*)rightExpr;
}
void BinaryenSIMDShuffleGetMask(BinaryenExpressionRef expr, uint8_t* mask) {
  auto* expression = (Expression*)expr;
  assert(expression->is<SIMDShuffle>());
  assert(mask); // nullptr would be wrong
  memcpy(mask, static_cast<SIMDShuffle*>(expression)->mask.data(), 16);
}
void BinaryenSIMDShuffleSetMask(BinaryenExpressionRef expr,
                                const uint8_t mask_[16]) {
  auto* expression = (Expression*)expr;
  assert(expression->is<SIMDShuffle>());
  assert(mask_); // nullptr would be wrong
  auto& mask = static_cast<SIMDShuffle*>(expression)->mask;
  memcpy(mask.data(), mask_, 16);
}
// SIMDTernary
BinaryenOp BinaryenSIMDTernaryGetOp(BinaryenExpressionRef expr) {
  auto* expression = (Expression*)expr;
  assert(expression->is<SIMDTernary>());
  return static_cast<SIMDTernary*>(expression)->op;
}
void BinaryenSIMDTernarySetOp(BinaryenExpressionRef expr, BinaryenOp op) {
  auto* expression = (Expression*)expr;
  assert(expression->is<SIMDTernary>());
  static_cast<SIMDTernary*>(expression)->op = SIMDTernaryOp(op);
}
BinaryenExpressionRef BinaryenSIMDTernaryGetA(BinaryenExpressionRef expr) {
  auto* expression = (Expression*)expr;
  assert(expression->is<SIMDTernary>());
  return static_cast<SIMDTernary*>(expression)->a;
}
void BinaryenSIMDTernarySetA(BinaryenExpressionRef expr,
                             BinaryenExpressionRef aExpr) {
  auto* expression = (Expression*)expr;
  assert(expression->is<SIMDTernary>());
  assert(aExpr);
  static_cast<SIMDTernary*>(expression)->a = (Expression*)aExpr;
}
BinaryenExpressionRef BinaryenSIMDTernaryGetB(BinaryenExpressionRef expr) {
  auto* expression = (Expression*)expr;
  assert(expression->is<SIMDTernary>());
  return static_cast<SIMDTernary*>(expression)->b;
}
void BinaryenSIMDTernarySetB(BinaryenExpressionRef expr,
                             BinaryenExpressionRef bExpr) {
  auto* expression = (Expression*)expr;
  assert(expression->is<SIMDTernary>());
  assert(bExpr);
  static_cast<SIMDTernary*>(expression)->b = (Expression*)bExpr;
}
BinaryenExpressionRef BinaryenSIMDTernaryGetC(BinaryenExpressionRef expr) {
  auto* expression = (Expression*)expr;
  assert(expression->is<SIMDTernary>());
  return static_cast<SIMDTernary*>(expression)->c;
}
void BinaryenSIMDTernarySetC(BinaryenExpressionRef expr,
                             BinaryenExpressionRef cExpr) {
  auto* expression = (Expression*)expr;
  assert(expression->is<SIMDTernary>());
  assert(cExpr);
  static_cast<SIMDTernary*>(expression)->c = (Expression*)cExpr;
}
// SIMDShift
BinaryenOp BinaryenSIMDShiftGetOp(BinaryenExpressionRef expr) {
  auto* expression = (Expression*)expr;
  assert(expression->is<SIMDShift>());
  return static_cast<SIMDShift*>(expression)->op;
}
void BinaryenSIMDShiftSetOp(BinaryenExpressionRef expr, BinaryenOp op) {
  auto* expression = (Expression*)expr;
  assert(expression->is<SIMDShift>());
  static_cast<SIMDShift*>(expression)->op = SIMDShiftOp(op);
}
BinaryenExpressionRef BinaryenSIMDShiftGetVec(BinaryenExpressionRef expr) {
  auto* expression = (Expression*)expr;
  assert(expression->is<SIMDShift>());
  return static_cast<SIMDShift*>(expression)->vec;
}
void BinaryenSIMDShiftSetVec(BinaryenExpressionRef expr,
                             BinaryenExpressionRef vecExpr) {
  auto* expression = (Expression*)expr;
  assert(expression->is<SIMDShift>());
  assert(vecExpr);
  static_cast<SIMDShift*>(expression)->vec = (Expression*)vecExpr;
}
BinaryenExpressionRef BinaryenSIMDShiftGetShift(BinaryenExpressionRef expr) {
  auto* expression = (Expression*)expr;
  assert(expression->is<SIMDShift>());
  return static_cast<SIMDShift*>(expression)->shift;
}
void BinaryenSIMDShiftSetShift(BinaryenExpressionRef expr,
                               BinaryenExpressionRef shiftExpr) {
  auto* expression = (Expression*)expr;
  assert(expression->is<SIMDShift>());
  assert(shiftExpr);
  static_cast<SIMDShift*>(expression)->shift = (Expression*)shiftExpr;
}
// SIMDLoad
BinaryenOp BinaryenSIMDLoadGetOp(BinaryenExpressionRef expr) {
  auto* expression = (Expression*)expr;
  assert(expression->is<SIMDLoad>());
  return static_cast<SIMDLoad*>(expression)->op;
}
void BinaryenSIMDLoadSetOp(BinaryenExpressionRef expr, BinaryenOp op) {
  auto* expression = (Expression*)expr;
  assert(expression->is<SIMDLoad>());
  static_cast<SIMDLoad*>(expression)->op = SIMDLoadOp(op);
}
uint32_t BinaryenSIMDLoadGetOffset(BinaryenExpressionRef expr) {
  auto* expression = (Expression*)expr;
  assert(expression->is<SIMDLoad>());
  return static_cast<SIMDLoad*>(expression)->offset;
}
void BinaryenSIMDLoadSetOffset(BinaryenExpressionRef expr, uint32_t offset) {
  auto* expression = (Expression*)expr;
  assert(expression->is<SIMDLoad>());
  static_cast<SIMDLoad*>(expression)->offset = offset;
}
uint32_t BinaryenSIMDLoadGetAlign(BinaryenExpressionRef expr) {
  auto* expression = (Expression*)expr;
  assert(expression->is<SIMDLoad>());
  return static_cast<SIMDLoad*>(expression)->align;
}
void BinaryenSIMDLoadSetAlign(BinaryenExpressionRef expr, uint32_t align) {
  auto* expression = (Expression*)expr;
  assert(expression->is<SIMDLoad>());
  static_cast<SIMDLoad*>(expression)->align = align;
}
BinaryenExpressionRef BinaryenSIMDLoadGetPtr(BinaryenExpressionRef expr) {
  auto* expression = (Expression*)expr;
  assert(expression->is<SIMDLoad>());
  return static_cast<SIMDLoad*>(expression)->ptr;
}
void BinaryenSIMDLoadSetPtr(BinaryenExpressionRef expr,
                            BinaryenExpressionRef ptrExpr) {
  auto* expression = (Expression*)expr;
  assert(expression->is<SIMDLoad>());
  assert(ptrExpr);
  static_cast<SIMDLoad*>(expression)->ptr = (Expression*)ptrExpr;
}
// SIMDLoadStoreLane
BinaryenOp BinaryenSIMDLoadStoreLaneGetOp(BinaryenExpressionRef expr) {
  auto* expression = (Expression*)expr;
  assert(expression->is<SIMDLoadStoreLane>());
  return static_cast<SIMDLoadStoreLane*>(expression)->op;
}
void BinaryenSIMDLoadStoreLaneSetOp(BinaryenExpressionRef expr, BinaryenOp op) {
  auto* expression = (Expression*)expr;
  assert(expression->is<SIMDLoadStoreLane>());
  static_cast<SIMDLoadStoreLane*>(expression)->op = SIMDLoadStoreLaneOp(op);
}
uint32_t BinaryenSIMDLoadStoreLaneGetOffset(BinaryenExpressionRef expr) {
  auto* expression = (Expression*)expr;
  assert(expression->is<SIMDLoadStoreLane>());
  return static_cast<SIMDLoadStoreLane*>(expression)->offset;
}
void BinaryenSIMDLoadStoreLaneSetOffset(BinaryenExpressionRef expr,
                                        uint32_t offset) {
  auto* expression = (Expression*)expr;
  assert(expression->is<SIMDLoadStoreLane>());
  static_cast<SIMDLoadStoreLane*>(expression)->offset = offset;
}
uint32_t BinaryenSIMDLoadStoreLaneGetAlign(BinaryenExpressionRef expr) {
  auto* expression = (Expression*)expr;
  assert(expression->is<SIMDLoadStoreLane>());
  return static_cast<SIMDLoadStoreLane*>(expression)->align;
}
void BinaryenSIMDLoadStoreLaneSetAlign(BinaryenExpressionRef expr,
                                       uint32_t align) {
  auto* expression = (Expression*)expr;
  assert(expression->is<SIMDLoadStoreLane>());
  static_cast<SIMDLoadStoreLane*>(expression)->align = align;
}
uint8_t BinaryenSIMDLoadStoreLaneGetIndex(BinaryenExpressionRef expr) {
  auto* expression = (Expression*)expr;
  assert(expression->is<SIMDLoadStoreLane>());
  return static_cast<SIMDLoadStoreLane*>(expression)->index;
}
void BinaryenSIMDLoadStoreLaneSetIndex(BinaryenExpressionRef expr,
                                       uint8_t index) {
  auto* expression = (Expression*)expr;
  assert(expression->is<SIMDLoadStoreLane>());
  static_cast<SIMDLoadStoreLane*>(expression)->index = index;
}
BinaryenExpressionRef
BinaryenSIMDLoadStoreLaneGetPtr(BinaryenExpressionRef expr) {
  auto* expression = (Expression*)expr;
  assert(expression->is<SIMDLoadStoreLane>());
  return static_cast<SIMDLoadStoreLane*>(expression)->ptr;
}
void BinaryenSIMDLoadStoreLaneSetPtr(BinaryenExpressionRef expr,
                                     BinaryenExpressionRef ptrExpr) {
  auto* expression = (Expression*)expr;
  assert(expression->is<SIMDLoadStoreLane>());
  assert(ptrExpr);
  static_cast<SIMDLoadStoreLane*>(expression)->ptr = (Expression*)ptrExpr;
}
BinaryenExpressionRef
BinaryenSIMDLoadStoreLaneGetVec(BinaryenExpressionRef expr) {
  auto* expression = (Expression*)expr;
  assert(expression->is<SIMDLoadStoreLane>());
  return static_cast<SIMDLoadStoreLane*>(expression)->vec;
}
void BinaryenSIMDLoadStoreLaneSetVec(BinaryenExpressionRef expr,
                                     BinaryenExpressionRef vecExpr) {
  auto* expression = (Expression*)expr;
  assert(expression->is<SIMDLoadStoreLane>());
  assert(vecExpr);
  static_cast<SIMDLoadStoreLane*>(expression)->vec = (Expression*)vecExpr;
}
bool BinaryenSIMDLoadStoreLaneIsStore(BinaryenExpressionRef expr) {
  auto* expression = (Expression*)expr;
  assert(expression->is<SIMDLoadStoreLane>());
  return static_cast<SIMDLoadStoreLane*>(expression)->isStore();
}
// MemoryInit
uint32_t BinaryenMemoryInitGetSegment(BinaryenExpressionRef expr) {
  auto* expression = (Expression*)expr;
  assert(expression->is<MemoryInit>());
  return static_cast<MemoryInit*>(expression)->segment;
}
void BinaryenMemoryInitSetSegment(BinaryenExpressionRef expr,
                                  uint32_t segment) {
  auto* expression = (Expression*)expr;
  assert(expression->is<MemoryInit>());
  static_cast<MemoryInit*>(expression)->segment = segment;
}
BinaryenExpressionRef BinaryenMemoryInitGetDest(BinaryenExpressionRef expr) {
  auto* expression = (Expression*)expr;
  assert(expression->is<MemoryInit>());
  return static_cast<MemoryInit*>(expression)->dest;
}
void BinaryenMemoryInitSetDest(BinaryenExpressionRef expr,
                               BinaryenExpressionRef destExpr) {
  auto* expression = (Expression*)expr;
  assert(expression->is<MemoryInit>());
  assert(destExpr);
  static_cast<MemoryInit*>(expression)->dest = (Expression*)destExpr;
}
BinaryenExpressionRef BinaryenMemoryInitGetOffset(BinaryenExpressionRef expr) {
  auto* expression = (Expression*)expr;
  assert(expression->is<MemoryInit>());
  return static_cast<MemoryInit*>(expression)->offset;
}
void BinaryenMemoryInitSetOffset(BinaryenExpressionRef expr,
                                 BinaryenExpressionRef offsetExpr) {
  auto* expression = (Expression*)expr;
  assert(expression->is<MemoryInit>());
  assert(offsetExpr);
  static_cast<MemoryInit*>(expression)->offset = (Expression*)offsetExpr;
}
BinaryenExpressionRef BinaryenMemoryInitGetSize(BinaryenExpressionRef expr) {
  auto* expression = (Expression*)expr;
  assert(expression->is<MemoryInit>());
  return static_cast<MemoryInit*>(expression)->size;
}
void BinaryenMemoryInitSetSize(BinaryenExpressionRef expr,
                               BinaryenExpressionRef sizeExpr) {
  auto* expression = (Expression*)expr;
  assert(expression->is<MemoryInit>());
  assert(sizeExpr);
  static_cast<MemoryInit*>(expression)->size = (Expression*)sizeExpr;
}
// DataDrop
uint32_t BinaryenDataDropGetSegment(BinaryenExpressionRef expr) {
  auto* expression = (Expression*)expr;
  assert(expression->is<DataDrop>());
  return static_cast<DataDrop*>(expression)->segment;
}
void BinaryenDataDropSetSegment(BinaryenExpressionRef expr, uint32_t segment) {
  auto* expression = (Expression*)expr;
  assert(expression->is<DataDrop>());
  static_cast<DataDrop*>(expression)->segment = segment;
}
// MemoryCopy
BinaryenExpressionRef BinaryenMemoryCopyGetDest(BinaryenExpressionRef expr) {
  auto* expression = (Expression*)expr;
  assert(expression->is<MemoryCopy>());
  return static_cast<MemoryCopy*>(expression)->dest;
}
void BinaryenMemoryCopySetDest(BinaryenExpressionRef expr,
                               BinaryenExpressionRef destExpr) {
  auto* expression = (Expression*)expr;
  assert(expression->is<MemoryCopy>());
  assert(destExpr);
  static_cast<MemoryCopy*>(expression)->dest = (Expression*)destExpr;
}
BinaryenExpressionRef BinaryenMemoryCopyGetSource(BinaryenExpressionRef expr) {
  auto* expression = (Expression*)expr;
  assert(expression->is<MemoryCopy>());
  return static_cast<MemoryCopy*>(expression)->source;
}
void BinaryenMemoryCopySetSource(BinaryenExpressionRef expr,
                                 BinaryenExpressionRef sourceExpr) {
  auto* expression = (Expression*)expr;
  assert(expression->is<MemoryCopy>());
  assert(sourceExpr);
  static_cast<MemoryCopy*>(expression)->source = (Expression*)sourceExpr;
}
BinaryenExpressionRef BinaryenMemoryCopyGetSize(BinaryenExpressionRef expr) {
  auto* expression = (Expression*)expr;
  assert(expression->is<MemoryCopy>());
  return static_cast<MemoryCopy*>(expression)->size;
}
void BinaryenMemoryCopySetSize(BinaryenExpressionRef expr,
                               BinaryenExpressionRef sizeExpr) {
  auto* expression = (Expression*)expr;
  assert(expression->is<MemoryCopy>());
  assert(sizeExpr);
  static_cast<MemoryCopy*>(expression)->size = (Expression*)sizeExpr;
}
// MemoryFill
BinaryenExpressionRef BinaryenMemoryFillGetDest(BinaryenExpressionRef expr) {
  auto* expression = (Expression*)expr;
  assert(expression->is<MemoryFill>());
  return static_cast<MemoryFill*>(expression)->dest;
}
void BinaryenMemoryFillSetDest(BinaryenExpressionRef expr,
                               BinaryenExpressionRef destExpr) {
  auto* expression = (Expression*)expr;
  assert(expression->is<MemoryFill>());
  assert(destExpr);
  static_cast<MemoryFill*>(expression)->dest = (Expression*)destExpr;
}
BinaryenExpressionRef BinaryenMemoryFillGetValue(BinaryenExpressionRef expr) {
  auto* expression = (Expression*)expr;
  assert(expression->is<MemoryFill>());
  return static_cast<MemoryFill*>(expression)->value;
}
void BinaryenMemoryFillSetValue(BinaryenExpressionRef expr,
                                BinaryenExpressionRef valueExpr) {
  auto* expression = (Expression*)expr;
  assert(expression->is<MemoryFill>());
  assert(valueExpr);
  static_cast<MemoryFill*>(expression)->value = (Expression*)valueExpr;
}
BinaryenExpressionRef BinaryenMemoryFillGetSize(BinaryenExpressionRef expr) {
  auto* expression = (Expression*)expr;
  assert(expression->is<MemoryFill>());
  return static_cast<MemoryFill*>(expression)->size;
}
void BinaryenMemoryFillSetSize(BinaryenExpressionRef expr,
                               BinaryenExpressionRef sizeExpr) {
  auto* expression = (Expression*)expr;
  assert(expression->is<MemoryFill>());
  assert(sizeExpr);
  static_cast<MemoryFill*>(expression)->size = (Expression*)sizeExpr;
}
// RefIs
BinaryenOp BinaryenRefIsGetOp(BinaryenExpressionRef expr) {
  auto* expression = (Expression*)expr;
  assert(expression->is<RefIs>());
  return static_cast<RefIs*>(expression)->op;
}
void BinaryenRefIsSetOp(BinaryenExpressionRef expr, BinaryenOp op) {
  auto* expression = (Expression*)expr;
  assert(expression->is<RefIs>());
  static_cast<RefIs*>(expression)->op = RefIsOp(op);
}
BinaryenExpressionRef BinaryenRefIsGetValue(BinaryenExpressionRef expr) {
  auto* expression = (Expression*)expr;
  assert(expression->is<RefIs>());
  return static_cast<RefIs*>(expression)->value;
}
void BinaryenRefIsSetValue(BinaryenExpressionRef expr,
                           BinaryenExpressionRef valueExpr) {
  auto* expression = (Expression*)expr;
  assert(expression->is<RefIs>());
  assert(valueExpr);
  static_cast<RefIs*>(expression)->value = (Expression*)valueExpr;
}
// RefAs
BinaryenOp BinaryenRefAsGetOp(BinaryenExpressionRef expr) {
  auto* expression = (Expression*)expr;
  assert(expression->is<RefAs>());
  return static_cast<RefAs*>(expression)->op;
}
void BinaryenRefAsSetOp(BinaryenExpressionRef expr, BinaryenOp op) {
  auto* expression = (Expression*)expr;
  assert(expression->is<RefAs>());
  static_cast<RefAs*>(expression)->op = RefAsOp(op);
}
BinaryenExpressionRef BinaryenRefAsGetValue(BinaryenExpressionRef expr) {
  auto* expression = (Expression*)expr;
  assert(expression->is<RefAs>());
  return static_cast<RefAs*>(expression)->value;
}
void BinaryenRefAsSetValue(BinaryenExpressionRef expr,
                           BinaryenExpressionRef valueExpr) {
  auto* expression = (Expression*)expr;
  assert(expression->is<RefAs>());
  assert(valueExpr);
  static_cast<RefAs*>(expression)->value = (Expression*)valueExpr;
}
// RefFunc
const char* BinaryenRefFuncGetFunc(BinaryenExpressionRef expr) {
  auto* expression = (Expression*)expr;
  assert(expression->is<RefFunc>());
  return static_cast<RefFunc*>(expression)->func.c_str();
}
void BinaryenRefFuncSetFunc(BinaryenExpressionRef expr, const char* funcName) {
  auto* expression = (Expression*)expr;
  assert(expression->is<RefFunc>());
  static_cast<RefFunc*>(expression)->func = funcName;
}
// RefEq
BinaryenExpressionRef BinaryenRefEqGetLeft(BinaryenExpressionRef expr) {
  auto* expression = (Expression*)expr;
  assert(expression->is<RefEq>());
  return static_cast<RefEq*>(expression)->left;
}
void BinaryenRefEqSetLeft(BinaryenExpressionRef expr,
                          BinaryenExpressionRef left) {
  auto* expression = (Expression*)expr;
  assert(expression->is<RefEq>());
  static_cast<RefEq*>(expression)->left = (Expression*)left;
}
BinaryenExpressionRef BinaryenRefEqGetRight(BinaryenExpressionRef expr) {
  auto* expression = (Expression*)expr;
  assert(expression->is<RefEq>());
  return static_cast<RefEq*>(expression)->right;
}
void BinaryenRefEqSetRight(BinaryenExpressionRef expr,
                           BinaryenExpressionRef right) {
  auto* expression = (Expression*)expr;
  assert(expression->is<RefEq>());
  static_cast<RefEq*>(expression)->right = (Expression*)right;
}
// Try
const char* BinaryenTryGetName(BinaryenExpressionRef expr) {
  auto* expression = (Expression*)expr;
  assert(expression->is<Try>());
  return static_cast<Try*>(expression)->name.c_str();
}
void BinaryenTrySetName(BinaryenExpressionRef expr, const char* name) {
  auto* expression = (Expression*)expr;
  assert(expression->is<Try>());
  static_cast<Try*>(expression)->name = name;
}
BinaryenExpressionRef BinaryenTryGetBody(BinaryenExpressionRef expr) {
  auto* expression = (Expression*)expr;
  assert(expression->is<Try>());
  return static_cast<Try*>(expression)->body;
}
void BinaryenTrySetBody(BinaryenExpressionRef expr,
                        BinaryenExpressionRef bodyExpr) {
  auto* expression = (Expression*)expr;
  assert(expression->is<Try>());
  assert(bodyExpr);
  static_cast<Try*>(expression)->body = (Expression*)bodyExpr;
}
BinaryenIndex BinaryenTryGetNumCatchTags(BinaryenExpressionRef expr) {
  auto* expression = (Expression*)expr;
  assert(expression->is<Try>());
  return static_cast<Try*>(expression)->catchTags.size();
}
BinaryenIndex BinaryenTryGetNumCatchBodies(BinaryenExpressionRef expr) {
  auto* expression = (Expression*)expr;
  assert(expression->is<Try>());
  return static_cast<Try*>(expression)->catchBodies.size();
}
const char* BinaryenTryGetCatchTagAt(BinaryenExpressionRef expr,
                                     BinaryenIndex index) {
  auto* expression = (Expression*)expr;
  assert(expression->is<Try>());
  assert(index < static_cast<Try*>(expression)->catchTags.size());
  return static_cast<Try*>(expression)->catchTags[index].c_str();
}
void BinaryenTrySetCatchTagAt(BinaryenExpressionRef expr,
                              BinaryenIndex index,
                              const char* catchTag) {
  auto* expression = (Expression*)expr;
  assert(expression->is<Try>());
  assert(index < static_cast<Try*>(expression)->catchTags.size());
  assert(catchTag);
  static_cast<Try*>(expression)->catchTags[index] = catchTag;
}
BinaryenIndex BinaryenTryAppendCatchTag(BinaryenExpressionRef expr,
                                        const char* catchTag) {
  auto* expression = (Expression*)expr;
  assert(expression->is<Try>());
  assert(catchTag);
  auto& list = static_cast<Try*>(expression)->catchTags;
  auto index = list.size();
  list.push_back(catchTag);
  return index;
}
void BinaryenTryInsertCatchTagAt(BinaryenExpressionRef expr,
                                 BinaryenIndex index,
                                 const char* catchTag) {
  auto* expression = (Expression*)expr;
  assert(expression->is<Try>());
  assert(catchTag);
  static_cast<Try*>(expression)->catchTags.insertAt(index, catchTag);
}
const char* BinaryenTryRemoveCatchTagAt(BinaryenExpressionRef expr,
                                        BinaryenIndex index) {
  auto* expression = (Expression*)expr;
  assert(expression->is<Try>());
  return static_cast<Try*>(expression)->catchTags.removeAt(index).c_str();
}
BinaryenExpressionRef BinaryenTryGetCatchBodyAt(BinaryenExpressionRef expr,
                                                BinaryenIndex index) {
  auto* expression = (Expression*)expr;
  assert(expression->is<Try>());
  assert(index < static_cast<Try*>(expression)->catchBodies.size());
  return static_cast<Try*>(expression)->catchBodies[index];
}
void BinaryenTrySetCatchBodyAt(BinaryenExpressionRef expr,
                               BinaryenIndex index,
                               BinaryenExpressionRef catchExpr) {
  auto* expression = (Expression*)expr;
  assert(expression->is<Try>());
  assert(index < static_cast<Try*>(expression)->catchBodies.size());
  assert(catchExpr);
  static_cast<Try*>(expression)->catchBodies[index] = (Expression*)catchExpr;
}
BinaryenIndex BinaryenTryAppendCatchBody(BinaryenExpressionRef expr,
                                         BinaryenExpressionRef catchExpr) {
  auto* expression = (Expression*)expr;
  assert(expression->is<Try>());
  assert(catchExpr);
  auto& list = static_cast<Try*>(expression)->catchBodies;
  auto index = list.size();
  list.push_back((Expression*)catchExpr);
  return index;
}
void BinaryenTryInsertCatchBodyAt(BinaryenExpressionRef expr,
                                  BinaryenIndex index,
                                  BinaryenExpressionRef catchExpr) {
  auto* expression = (Expression*)expr;
  assert(expression->is<Try>());
  assert(catchExpr);
  static_cast<Try*>(expression)
    ->catchBodies.insertAt(index, (Expression*)catchExpr);
}
BinaryenExpressionRef BinaryenTryRemoveCatchBodyAt(BinaryenExpressionRef expr,
                                                   BinaryenIndex index) {
  auto* expression = (Expression*)expr;
  assert(expression->is<Try>());
  return static_cast<Try*>(expression)->catchBodies.removeAt(index);
}
bool BinaryenTryHasCatchAll(BinaryenExpressionRef expr) {
  auto* expression = (Expression*)expr;
  assert(expression->is<Try>());
  return static_cast<Try*>(expression)->hasCatchAll();
}
const char* BinaryenTryGetDelegateTarget(BinaryenExpressionRef expr) {
  auto* expression = (Expression*)expr;
  assert(expression->is<Try>());
  return static_cast<Try*>(expression)->delegateTarget.c_str();
}
void BinaryenTrySetDelegateTarget(BinaryenExpressionRef expr,
                                  const char* delegateTarget) {
  auto* expression = (Expression*)expr;
  assert(expression->is<Try>());
  static_cast<Try*>(expression)->delegateTarget = delegateTarget;
}
bool BinaryenTryIsDelegate(BinaryenExpressionRef expr) {
  auto* expression = (Expression*)expr;
  assert(expression->is<Try>());
  return static_cast<Try*>(expression)->isDelegate();
}
// Throw
const char* BinaryenThrowGetTag(BinaryenExpressionRef expr) {
  auto* expression = (Expression*)expr;
  assert(expression->is<Throw>());
  return static_cast<Throw*>(expression)->tag.c_str();
}
void BinaryenThrowSetTag(BinaryenExpressionRef expr, const char* tagName) {
  auto* expression = (Expression*)expr;
  assert(expression->is<Throw>());
  static_cast<Throw*>(expression)->tag = tagName;
}
BinaryenIndex BinaryenThrowGetNumOperands(BinaryenExpressionRef expr) {
  auto* expression = (Expression*)expr;
  assert(expression->is<Throw>());
  return static_cast<Throw*>(expression)->operands.size();
}
BinaryenExpressionRef BinaryenThrowGetOperandAt(BinaryenExpressionRef expr,
                                                BinaryenIndex index) {
  auto* expression = (Expression*)expr;
  assert(expression->is<Throw>());
  assert(index < static_cast<Throw*>(expression)->operands.size());
  return static_cast<Throw*>(expression)->operands[index];
}
void BinaryenThrowSetOperandAt(BinaryenExpressionRef expr,
                               BinaryenIndex index,
                               BinaryenExpressionRef operandExpr) {
  auto* expression = (Expression*)expr;
  assert(expression->is<Throw>());
  assert(index < static_cast<Throw*>(expression)->operands.size());
  assert(operandExpr);
  static_cast<Throw*>(expression)->operands[index] = (Expression*)operandExpr;
}
BinaryenIndex BinaryenThrowAppendOperand(BinaryenExpressionRef expr,
                                         BinaryenExpressionRef operandExpr) {
  auto* expression = (Expression*)expr;
  assert(expression->is<Throw>());
  assert(operandExpr);
  auto& list = static_cast<Throw*>(expression)->operands;
  auto index = list.size();
  list.push_back((Expression*)operandExpr);
  return index;
}
void BinaryenThrowInsertOperandAt(BinaryenExpressionRef expr,
                                  BinaryenIndex index,
                                  BinaryenExpressionRef operandExpr) {
  auto* expression = (Expression*)expr;
  assert(expression->is<Throw>());
  assert(operandExpr);
  static_cast<Throw*>(expression)
    ->operands.insertAt(index, (Expression*)operandExpr);
}
BinaryenExpressionRef BinaryenThrowRemoveOperandAt(BinaryenExpressionRef expr,
                                                   BinaryenIndex index) {
  auto* expression = (Expression*)expr;
  assert(expression->is<Throw>());
  return static_cast<Throw*>(expression)->operands.removeAt(index);
}
// Rethrow
const char* BinaryenRethrowGetTarget(BinaryenExpressionRef expr) {
  auto* expression = (Expression*)expr;
  assert(expression->is<Rethrow>());
  return static_cast<Rethrow*>(expression)->target.c_str();
}
void BinaryenRethrowSetTarget(BinaryenExpressionRef expr, const char* target) {
  auto* expression = (Expression*)expr;
  assert(expression->is<Rethrow>());
  static_cast<Rethrow*>(expression)->target = target;
}
// TupleMake
BinaryenIndex BinaryenTupleMakeGetNumOperands(BinaryenExpressionRef expr) {
  auto* expression = (Expression*)expr;
  assert(expression->is<TupleMake>());
  return static_cast<TupleMake*>(expression)->operands.size();
}
BinaryenExpressionRef BinaryenTupleMakeGetOperandAt(BinaryenExpressionRef expr,
                                                    BinaryenIndex index) {
  auto* expression = (Expression*)expr;
  assert(expression->is<TupleMake>());
  return static_cast<TupleMake*>(expression)->operands[index];
}
void BinaryenTupleMakeSetOperandAt(BinaryenExpressionRef expr,
                                   BinaryenIndex index,
                                   BinaryenExpressionRef operandExpr) {
  auto* expression = (Expression*)expr;
  assert(expression->is<TupleMake>());
  assert(index < static_cast<TupleMake*>(expression)->operands.size());
  assert(operandExpr);
  static_cast<TupleMake*>(expression)->operands[index] =
    (Expression*)operandExpr;
}
BinaryenIndex
BinaryenTupleMakeAppendOperand(BinaryenExpressionRef expr,
                               BinaryenExpressionRef operandExpr) {
  auto* expression = (Expression*)expr;
  assert(expression->is<TupleMake>());
  assert(operandExpr);
  auto& list = static_cast<TupleMake*>(expression)->operands;
  auto index = list.size();
  list.push_back((Expression*)operandExpr);
  return index;
}
void BinaryenTupleMakeInsertOperandAt(BinaryenExpressionRef expr,
                                      BinaryenIndex index,
                                      BinaryenExpressionRef operandExpr) {
  auto* expression = (Expression*)expr;
  assert(expression->is<TupleMake>());
  assert(operandExpr);
  static_cast<TupleMake*>(expression)
    ->operands.insertAt(index, (Expression*)operandExpr);
}
BinaryenExpressionRef
BinaryenTupleMakeRemoveOperandAt(BinaryenExpressionRef expr,
                                 BinaryenIndex index) {
  auto* expression = (Expression*)expr;
  assert(expression->is<TupleMake>());
  return static_cast<TupleMake*>(expression)->operands.removeAt(index);
}
// TupleExtract
BinaryenExpressionRef BinaryenTupleExtractGetTuple(BinaryenExpressionRef expr) {
  auto* expression = (Expression*)expr;
  assert(expression->is<TupleExtract>());
  return static_cast<TupleExtract*>(expression)->tuple;
}
void BinaryenTupleExtractSetTuple(BinaryenExpressionRef expr,
                                  BinaryenExpressionRef tupleExpr) {
  auto* expression = (Expression*)expr;
  assert(expression->is<TupleExtract>());
  assert(tupleExpr);
  static_cast<TupleExtract*>(expression)->tuple = (Expression*)tupleExpr;
}
BinaryenIndex BinaryenTupleExtractGetIndex(BinaryenExpressionRef expr) {
  auto* expression = (Expression*)expr;
  assert(expression->is<TupleExtract>());
  return static_cast<TupleExtract*>(expression)->index;
}
void BinaryenTupleExtractSetIndex(BinaryenExpressionRef expr,
                                  BinaryenIndex index) {
  auto* expression = (Expression*)expr;
  assert(expression->is<TupleExtract>());
  static_cast<TupleExtract*>(expression)->index = index;
}
// I31New
BinaryenExpressionRef BinaryenI31NewGetValue(BinaryenExpressionRef expr) {
  auto* expression = (Expression*)expr;
  assert(expression->is<I31New>());
  return static_cast<I31New*>(expression)->value;
}
void BinaryenI31NewSetValue(BinaryenExpressionRef expr,
                            BinaryenExpressionRef valueExpr) {
  auto* expression = (Expression*)expr;
  assert(expression->is<I31New>());
  assert(valueExpr);
  static_cast<I31New*>(expression)->value = (Expression*)valueExpr;
}
// I31Get
BinaryenExpressionRef BinaryenI31GetGetI31(BinaryenExpressionRef expr) {
  auto* expression = (Expression*)expr;
  assert(expression->is<I31Get>());
  return static_cast<I31Get*>(expression)->i31;
}
void BinaryenI31GetSetI31(BinaryenExpressionRef expr,
                          BinaryenExpressionRef i31Expr) {
  auto* expression = (Expression*)expr;
  assert(expression->is<I31Get>());
  assert(i31Expr);
  static_cast<I31Get*>(expression)->i31 = (Expression*)i31Expr;
}
bool BinaryenI31GetIsSigned(BinaryenExpressionRef expr) {
  auto* expression = (Expression*)expr;
  assert(expression->is<I31Get>());
  return static_cast<I31Get*>(expression)->signed_;
}
void BinaryenI31GetSetSigned(BinaryenExpressionRef expr, bool signed_) {
  auto* expression = (Expression*)expr;
  assert(expression->is<I31Get>());
  static_cast<I31Get*>(expression)->signed_ = signed_ != 0;
}

// Functions

BinaryenFunctionRef BinaryenAddFunction(BinaryenModuleRef module,
                                        const char* name,
                                        BinaryenType params,
                                        BinaryenType results,
                                        BinaryenType* varTypes,
                                        BinaryenIndex numVarTypes,
                                        BinaryenExpressionRef body) {
  auto* ret = new Function;
  ret->setExplicitName(name);
  // TODO: Take a HeapType rather than params and results.
  ret->type = Signature(Type(params), Type(results));
  for (BinaryenIndex i = 0; i < numVarTypes; i++) {
    ret->vars.push_back(Type(varTypes[i]));
  }
  ret->body = (Expression*)body;

  // Lock. This can be called from multiple threads at once, and is a
  // point where they all access and modify the module.
  {
    std::lock_guard<std::mutex> lock(BinaryenFunctionMutex);
    ((Module*)module)->addFunction(ret);
  }

  return ret;
}
BinaryenFunctionRef BinaryenGetFunction(BinaryenModuleRef module,
                                        const char* name) {
  return ((Module*)module)->getFunctionOrNull(name);
}
void BinaryenRemoveFunction(BinaryenModuleRef module, const char* name) {
  ((Module*)module)->removeFunction(name);
}
BinaryenIndex BinaryenGetNumFunctions(BinaryenModuleRef module) {
  return ((Module*)module)->functions.size();
}
BinaryenFunctionRef BinaryenGetFunctionByIndex(BinaryenModuleRef module,
                                               BinaryenIndex index) {
  const auto& functions = ((Module*)module)->functions;
  if (functions.size() <= index) {
    Fatal() << "invalid function index.";
  }
  return functions[index].get();
}

// Globals

BinaryenGlobalRef BinaryenAddGlobal(BinaryenModuleRef module,
                                    const char* name,
                                    BinaryenType type,
                                    bool mutable_,
                                    BinaryenExpressionRef init) {
  auto* ret = new Global();
  ret->setExplicitName(name);
  ret->type = Type(type);
  ret->mutable_ = mutable_;
  ret->init = (Expression*)init;
  ((Module*)module)->addGlobal(ret);
  return ret;
}
BinaryenGlobalRef BinaryenGetGlobal(BinaryenModuleRef module,
                                    const char* name) {
  return ((Module*)module)->getGlobalOrNull(name);
}
void BinaryenRemoveGlobal(BinaryenModuleRef module, const char* name) {
  ((Module*)module)->removeGlobal(name);
}
BinaryenIndex BinaryenGetNumGlobals(BinaryenModuleRef module) {
  return ((Module*)module)->globals.size();
}
BinaryenGlobalRef BinaryenGetGlobalByIndex(BinaryenModuleRef module,
                                           BinaryenIndex index) {
  const auto& globals = ((Module*)module)->globals;
  if (globals.size() <= index) {
    Fatal() << "invalid global index.";
  }
  return globals[index].get();
}

// Tags

BinaryenTagRef BinaryenAddTag(BinaryenModuleRef module,
                              const char* name,
                              BinaryenType params,
                              BinaryenType results) {
  auto* ret = new Tag();
  ret->setExplicitName(name);
  ret->sig = Signature(Type(params), Type(results));
  ((Module*)module)->addTag(ret);
  return ret;
}

BinaryenTagRef BinaryenGetTag(BinaryenModuleRef module, const char* name) {
  return ((Module*)module)->getTagOrNull(name);
}
void BinaryenRemoveTag(BinaryenModuleRef module, const char* name) {
  ((Module*)module)->removeTag(name);
}

// Imports

void BinaryenAddFunctionImport(BinaryenModuleRef module,
                               const char* internalName,
                               const char* externalModuleName,
                               const char* externalBaseName,
                               BinaryenType params,
                               BinaryenType results) {
  auto* ret = new Function();
  ret->name = internalName;
  ret->module = externalModuleName;
  ret->base = externalBaseName;
  // TODO: Take a HeapType rather than params and results.
  ret->type = Signature(Type(params), Type(results));
  ((Module*)module)->addFunction(ret);
}
void BinaryenAddTableImport(BinaryenModuleRef module,
                            const char* internalName,
                            const char* externalModuleName,
                            const char* externalBaseName) {
  auto table = std::make_unique<Table>();
  table->name = internalName;
  table->module = externalModuleName;
  table->base = externalBaseName;
  ((Module*)module)->addTable(std::move(table));
}
void BinaryenAddMemoryImport(BinaryenModuleRef module,
                             const char* internalName,
                             const char* externalModuleName,
                             const char* externalBaseName,
                             uint8_t shared) {
  auto& memory = ((Module*)module)->memory;
  memory.module = externalModuleName;
  memory.base = externalBaseName;
  memory.shared = shared;
}
void BinaryenAddGlobalImport(BinaryenModuleRef module,
                             const char* internalName,
                             const char* externalModuleName,
                             const char* externalBaseName,
                             BinaryenType globalType,
                             bool mutable_) {
  auto* ret = new Global();
  ret->name = internalName;
  ret->module = externalModuleName;
  ret->base = externalBaseName;
  ret->type = Type(globalType);
  ret->mutable_ = mutable_;
  ((Module*)module)->addGlobal(ret);
}
void BinaryenAddTagImport(BinaryenModuleRef module,
                          const char* internalName,
                          const char* externalModuleName,
                          const char* externalBaseName,
                          BinaryenType params,
                          BinaryenType results) {
  auto* ret = new Tag();
  ret->name = internalName;
  ret->module = externalModuleName;
  ret->base = externalBaseName;
  ret->sig = Signature(Type(params), Type(results));
  ((Module*)module)->addTag(ret);
}

// Exports

WASM_DEPRECATED BinaryenExportRef BinaryenAddExport(BinaryenModuleRef module,
                                                    const char* internalName,
                                                    const char* externalName) {
  return BinaryenAddFunctionExport(module, internalName, externalName);
}
BinaryenExportRef BinaryenAddFunctionExport(BinaryenModuleRef module,
                                            const char* internalName,
                                            const char* externalName) {
  auto* ret = new Export();
  ret->value = internalName;
  ret->name = externalName;
  ret->kind = ExternalKind::Function;
  ((Module*)module)->addExport(ret);
  return ret;
}
BinaryenExportRef BinaryenAddTableExport(BinaryenModuleRef module,
                                         const char* internalName,
                                         const char* externalName) {
  auto* ret = new Export();
  ret->value = internalName;
  ret->name = externalName;
  ret->kind = ExternalKind::Table;
  ((Module*)module)->addExport(ret);
  return ret;
}
BinaryenExportRef BinaryenAddMemoryExport(BinaryenModuleRef module,
                                          const char* internalName,
                                          const char* externalName) {
  auto* ret = new Export();
  ret->value = internalName;
  ret->name = externalName;
  ret->kind = ExternalKind::Memory;
  ((Module*)module)->addExport(ret);
  return ret;
}
BinaryenExportRef BinaryenAddGlobalExport(BinaryenModuleRef module,
                                          const char* internalName,
                                          const char* externalName) {
  auto* ret = new Export();
  ret->value = internalName;
  ret->name = externalName;
  ret->kind = ExternalKind::Global;
  ((Module*)module)->addExport(ret);
  return ret;
}
BinaryenExportRef BinaryenAddTagExport(BinaryenModuleRef module,
                                       const char* internalName,
                                       const char* externalName) {
  auto* ret = new Export();
  ret->value = internalName;
  ret->name = externalName;
  ret->kind = ExternalKind::Tag;
  ((Module*)module)->addExport(ret);
  return ret;
}
BinaryenExportRef BinaryenGetExport(BinaryenModuleRef module,
                                    const char* externalName) {
  return ((Module*)module)->getExportOrNull(externalName);
}
void BinaryenRemoveExport(BinaryenModuleRef module, const char* externalName) {
  ((Module*)module)->removeExport(externalName);
}
BinaryenIndex BinaryenGetNumExports(BinaryenModuleRef module) {
  return ((Module*)module)->exports.size();
}
BinaryenExportRef BinaryenGetExportByIndex(BinaryenModuleRef module,
                                           BinaryenIndex index) {
  const auto& exports = ((Module*)module)->exports;
  if (exports.size() <= index) {
    Fatal() << "invalid export index.";
  }
  return exports[index].get();
}

BinaryenTableRef BinaryenAddTable(BinaryenModuleRef module,
                                  const char* name,
                                  BinaryenIndex initial,
                                  BinaryenIndex maximum,
                                  BinaryenType tableType) {
  auto table = Builder::makeTable(name, Type(tableType), initial, maximum);
  table->hasExplicitName = true;
  return ((Module*)module)->addTable(std::move(table));
}
void BinaryenRemoveTable(BinaryenModuleRef module, const char* table) {
  ((Module*)module)->removeTable(table);
}
BinaryenIndex BinaryenGetNumTables(BinaryenModuleRef module) {
  return ((Module*)module)->tables.size();
}
BinaryenTableRef BinaryenGetTable(BinaryenModuleRef module, const char* name) {
  return ((Module*)module)->getTableOrNull(name);
}
BinaryenTableRef BinaryenGetTableByIndex(BinaryenModuleRef module,
                                         BinaryenIndex index) {
  const auto& tables = ((Module*)module)->tables;
  if (tables.size() <= index) {
    Fatal() << "invalid table index.";
  }
  return tables[index].get();
}
BinaryenElementSegmentRef
BinaryenAddActiveElementSegment(BinaryenModuleRef module,
                                const char* table,
                                const char* name,
                                const char** funcNames,
                                BinaryenIndex numFuncNames,
                                BinaryenExpressionRef offset) {
  auto segment = std::make_unique<ElementSegment>(table, (Expression*)offset);
  segment->setExplicitName(name);
  for (BinaryenIndex i = 0; i < numFuncNames; i++) {
    auto* func = ((Module*)module)->getFunctionOrNull(funcNames[i]);
    if (func == nullptr) {
      Fatal() << "invalid function '" << funcNames[i] << "'.";
    }
    segment->data.push_back(
      Builder(*(Module*)module).makeRefFunc(funcNames[i], func->type));
  }
  return ((Module*)module)->addElementSegment(std::move(segment));
}
BinaryenElementSegmentRef
BinaryenAddPassiveElementSegment(BinaryenModuleRef module,
                                 const char* name,
                                 const char** funcNames,
                                 BinaryenIndex numFuncNames) {
  auto segment = std::make_unique<ElementSegment>();
  segment->setExplicitName(name);
  for (BinaryenIndex i = 0; i < numFuncNames; i++) {
    auto* func = ((Module*)module)->getFunctionOrNull(funcNames[i]);
    if (func == nullptr) {
      Fatal() << "invalid function '" << funcNames[i] << "'.";
    }
    segment->data.push_back(
      Builder(*(Module*)module).makeRefFunc(funcNames[i], func->type));
  }
  return ((Module*)module)->addElementSegment(std::move(segment));
}
void BinaryenRemoveElementSegment(BinaryenModuleRef module, const char* name) {
  ((Module*)module)->removeElementSegment(name);
}
BinaryenElementSegmentRef BinaryenGetElementSegment(BinaryenModuleRef module,
                                                    const char* name) {
  return ((Module*)module)->getElementSegmentOrNull(name);
}
BinaryenElementSegmentRef
BinaryenGetElementSegmentByIndex(BinaryenModuleRef module,
                                 BinaryenIndex index) {
  const auto& elementSegments = ((Module*)module)->elementSegments;
  if (elementSegments.size() <= index) {
    Fatal() << "invalid table index.";
  }
  return elementSegments[index].get();
}
BinaryenIndex BinaryenGetNumElementSegments(BinaryenModuleRef module) {
  return ((Module*)module)->elementSegments.size();
}
BinaryenExpressionRef
BinaryenElementSegmentGetOffset(BinaryenElementSegmentRef elem) {
  if (((ElementSegment*)elem)->table.isNull()) {
    Fatal() << "elem segment is passive.";
  }
  return ((ElementSegment*)elem)->offset;
}
BinaryenIndex BinaryenElementSegmentGetLength(BinaryenElementSegmentRef elem) {
  return ((ElementSegment*)elem)->data.size();
}
const char* BinaryenElementSegmentGetData(BinaryenElementSegmentRef elem,
                                          BinaryenIndex dataId) {
  const auto& data = ((ElementSegment*)elem)->data;
  if (data.size() <= dataId) {
    Fatal() << "invalid segment data id.";
  }
  if (data[dataId]->is<RefNull>()) {
    return NULL;
  } else if (auto* get = data[dataId]->dynCast<RefFunc>()) {
    return get->func.c_str();
  } else {
    Fatal() << "invalid expression in segment data.";
  }
}

// Memory. One per module

void BinaryenSetMemory(BinaryenModuleRef module,
                       BinaryenIndex initial,
                       BinaryenIndex maximum,
                       const char* exportName,
                       const char** segments,
                       bool* segmentPassive,
                       BinaryenExpressionRef* segmentOffsets,
                       BinaryenIndex* segmentSizes,
                       BinaryenIndex numSegments,
                       bool shared) {
  auto* wasm = (Module*)module;
  wasm->memory.initial = initial;
  wasm->memory.max = int32_t(maximum); // Make sure -1 extends.
  wasm->memory.exists = true;
  wasm->memory.shared = shared;
  if (exportName) {
    auto memoryExport = make_unique<Export>();
    memoryExport->name = exportName;
    memoryExport->value = Name::fromInt(0);
    memoryExport->kind = ExternalKind::Memory;
    wasm->addExport(memoryExport.release());
  }
  for (BinaryenIndex i = 0; i < numSegments; i++) {
    wasm->memory.segments.emplace_back(Name(),
                                       segmentPassive[i],
                                       (Expression*)segmentOffsets[i],
                                       segments[i],
                                       segmentSizes[i]);
  }
}

// Memory segments

uint32_t BinaryenGetNumMemorySegments(BinaryenModuleRef module) {
  return ((Module*)module)->memory.segments.size();
}
uint32_t BinaryenGetMemorySegmentByteOffset(BinaryenModuleRef module,
                                            BinaryenIndex id) {
  auto* wasm = (Module*)module;
  if (wasm->memory.segments.size() <= id) {
    Fatal() << "invalid segment id.";
  }

  auto globalOffset = [&](const Expression* const& expr,
                          int64_t& result) -> bool {
    if (auto* c = expr->dynCast<Const>()) {
      result = c->value.getInteger();
      return true;
    }
    return false;
  };

  const auto& segment = wasm->memory.segments[id];

  int64_t ret;
  if (globalOffset(segment.offset, ret)) {
    return ret;
  }
  if (auto* get = segment.offset->dynCast<GlobalGet>()) {
    Global* global = wasm->getGlobal(get->name);
    if (globalOffset(global->init, ret)) {
      return ret;
    }
  }

  Fatal() << "non-constant offsets aren't supported yet";
  return 0;
}
bool BinaryenHasMemory(BinaryenModuleRef module) {
  return ((Module*)module)->memory.exists;
}
BinaryenIndex BinaryenMemoryGetInitial(BinaryenModuleRef module) {
  return ((Module*)module)->memory.initial;
}
bool BinaryenMemoryHasMax(BinaryenModuleRef module) {
  return ((Module*)module)->memory.hasMax();
}
BinaryenIndex BinaryenMemoryGetMax(BinaryenModuleRef module) {
  return ((Module*)module)->memory.max;
}
const char* BinaryenMemoryImportGetModule(BinaryenModuleRef module) {
  auto& memory = ((Module*)module)->memory;
  if (memory.imported()) {
    return memory.module.c_str();
  } else {
    return "";
  }
}
const char* BinaryenMemoryImportGetBase(BinaryenModuleRef module) {
  auto& memory = ((Module*)module)->memory;
  if (memory.imported()) {
    return memory.base.c_str();
  } else {
    return "";
  }
}
bool BinaryenMemoryIsShared(BinaryenModuleRef module) {
  return ((Module*)module)->memory.shared;
}
size_t BinaryenGetMemorySegmentByteLength(BinaryenModuleRef module,
                                          BinaryenIndex id) {
  const auto& segments = ((Module*)module)->memory.segments;
  if (segments.size() <= id) {
    Fatal() << "invalid segment id.";
  }
  return segments[id].data.size();
}
bool BinaryenGetMemorySegmentPassive(BinaryenModuleRef module,
                                     BinaryenIndex id) {
  const auto& segments = ((Module*)module)->memory.segments;
  if (segments.size() <= id) {
    Fatal() << "invalid segment id.";
  }
  return segments[id].isPassive;
}
void BinaryenCopyMemorySegmentData(BinaryenModuleRef module,
                                   BinaryenIndex id,
                                   char* buffer) {
  const auto& segments = ((Module*)module)->memory.segments;
  if (segments.size() <= id) {
    Fatal() << "invalid segment id.";
  }
  const auto& segment = segments[id];
  std::copy(segment.data.cbegin(), segment.data.cend(), buffer);
}

// Start function. One per module

void BinaryenSetStart(BinaryenModuleRef module, BinaryenFunctionRef start) {
  ((Module*)module)->addStart(((Function*)start)->name);
}

// Features

BinaryenFeatures BinaryenModuleGetFeatures(BinaryenModuleRef module) {
  return ((Module*)module)->features.features;
}

void BinaryenModuleSetFeatures(BinaryenModuleRef module,
                               BinaryenFeatures features) {
  ((Module*)module)->features.features = features;
}

//
// ========== Module Operations ==========
//

BinaryenModuleRef BinaryenModuleParse(const char* text) {
  auto* wasm = new Module;
  try {
    SExpressionParser parser(const_cast<char*>(text));
    Element& root = *parser.root;
    SExpressionWasmBuilder builder(*wasm, *root[0], IRProfile::Normal);
  } catch (ParseException& p) {
    p.dump(std::cerr);
    Fatal() << "error in parsing wasm text";
  }
  return wasm;
}

void BinaryenModulePrint(BinaryenModuleRef module) {
  std::cout << *(Module*)module;
}

void BinaryenModulePrintStackIR(BinaryenModuleRef module) {
  wasm::printStackIR(std::cout, (Module*)module);
}

void BinaryenModulePrintAsmjs(BinaryenModuleRef module) {
  auto* wasm = (Module*)module;
  Wasm2JSBuilder::Flags flags;
  Wasm2JSBuilder wasm2js(flags, globalPassOptions);
  auto asmjs = wasm2js.processWasm(wasm);
  JSPrinter jser(true, true, asmjs);
  Output out("", Flags::Text); // stdout
  Wasm2JSGlue glue(*wasm, out, flags, "asmFunc");
  glue.emitPre();
  jser.printAst();
  std::cout << jser.buffer << std::endl;
  glue.emitPost();
}

bool BinaryenModuleValidate(BinaryenModuleRef module) {
  return WasmValidator().validate(*(Module*)module);
}

void BinaryenModuleOptimize(BinaryenModuleRef module) {
  PassRunner passRunner((Module*)module);
  passRunner.options = globalPassOptions;
  passRunner.addDefaultOptimizationPasses();
  passRunner.run();
}

void BinaryenModuleUpdateMaps(BinaryenModuleRef module) {
  ((Module*)module)->updateMaps();
}

int BinaryenGetOptimizeLevel(void) { return globalPassOptions.optimizeLevel; }

void BinaryenSetOptimizeLevel(int level) {
  globalPassOptions.optimizeLevel = level;
}

int BinaryenGetShrinkLevel(void) { return globalPassOptions.shrinkLevel; }

void BinaryenSetShrinkLevel(int level) {
  globalPassOptions.shrinkLevel = level;
}

bool BinaryenGetDebugInfo(void) { return globalPassOptions.debugInfo; }

void BinaryenSetDebugInfo(bool on) { globalPassOptions.debugInfo = on != 0; }

bool BinaryenGetLowMemoryUnused(void) {
  return globalPassOptions.lowMemoryUnused;
}

void BinaryenSetLowMemoryUnused(bool on) {
  globalPassOptions.lowMemoryUnused = on != 0;
}

bool BinaryenGetZeroFilledMemory(void) {
  return globalPassOptions.zeroFilledMemory;
}

void BinaryenSetZeroFilledMemory(bool on) {
  globalPassOptions.zeroFilledMemory = on != 0;
}

bool BinaryenGetFastMath(void) { return globalPassOptions.fastMath; }

void BinaryenSetFastMath(bool value) { globalPassOptions.fastMath = value; }

const char* BinaryenGetPassArgument(const char* key) {
  assert(key);
  const auto& args = globalPassOptions.arguments;
  auto it = args.find(key);
  if (it == args.end()) {
    return nullptr;
  }
  // internalize the string so it remains valid while the module is
  return Name(it->second).c_str();
}

void BinaryenSetPassArgument(const char* key, const char* value) {
  assert(key);
  if (value) {
    globalPassOptions.arguments[key] = value;
  } else {
    globalPassOptions.arguments.erase(key);
  }
}

void BinaryenClearPassArguments(void) { globalPassOptions.arguments.clear(); }

BinaryenIndex BinaryenGetAlwaysInlineMaxSize(void) {
  return globalPassOptions.inlining.alwaysInlineMaxSize;
}

void BinaryenSetAlwaysInlineMaxSize(BinaryenIndex size) {
  globalPassOptions.inlining.alwaysInlineMaxSize = size;
}

BinaryenIndex BinaryenGetFlexibleInlineMaxSize(void) {
  return globalPassOptions.inlining.flexibleInlineMaxSize;
}

void BinaryenSetFlexibleInlineMaxSize(BinaryenIndex size) {
  globalPassOptions.inlining.flexibleInlineMaxSize = size;
}

BinaryenIndex BinaryenGetOneCallerInlineMaxSize(void) {
  return globalPassOptions.inlining.oneCallerInlineMaxSize;
}

void BinaryenSetOneCallerInlineMaxSize(BinaryenIndex size) {
  globalPassOptions.inlining.oneCallerInlineMaxSize = size;
}

bool BinaryenGetAllowInliningFunctionsWithLoops(void) {
  return globalPassOptions.inlining.allowFunctionsWithLoops;
}

void BinaryenSetAllowInliningFunctionsWithLoops(bool enabled) {
  globalPassOptions.inlining.allowFunctionsWithLoops = enabled;
}

void BinaryenModuleRunPasses(BinaryenModuleRef module,
                             const char** passes,
                             BinaryenIndex numPasses) {
  PassRunner passRunner((Module*)module);
  passRunner.options = globalPassOptions;
  for (BinaryenIndex i = 0; i < numPasses; i++) {
    passRunner.add(passes[i]);
  }
  passRunner.run();
}

void BinaryenModuleAutoDrop(BinaryenModuleRef module) {
  auto* wasm = (Module*)module;
  PassRunner runner(wasm, globalPassOptions);
  AutoDrop().run(&runner, wasm);
}

static BinaryenBufferSizes writeModule(BinaryenModuleRef module,
                                       char* output,
                                       size_t outputSize,
                                       const char* sourceMapUrl,
                                       char* sourceMap,
                                       size_t sourceMapSize) {
  BufferWithRandomAccess buffer;
  WasmBinaryWriter writer((Module*)module, buffer);
  writer.setNamesSection(globalPassOptions.debugInfo);
  std::ostringstream os;
  if (sourceMapUrl) {
    writer.setSourceMap(&os, sourceMapUrl);
  }
  writer.write();
  size_t bytes = std::min(buffer.size(), outputSize);
  std::copy_n(buffer.begin(), bytes, output);
  size_t sourceMapBytes = 0;
  if (sourceMapUrl) {
    auto str = os.str();
    sourceMapBytes = std::min(str.length(), sourceMapSize);
    std::copy_n(str.c_str(), sourceMapBytes, sourceMap);
  }
  return {bytes, sourceMapBytes};
}

size_t
BinaryenModuleWrite(BinaryenModuleRef module, char* output, size_t outputSize) {
  return writeModule((Module*)module, output, outputSize, nullptr, nullptr, 0)
    .outputBytes;
}

size_t BinaryenModuleWriteText(BinaryenModuleRef module,
                               char* output,
                               size_t outputSize) {
  // use a stringstream as an std::ostream. Extract the std::string
  // representation, and then store in the output.
  std::stringstream ss;
  ss << *(Module*)module;

  const auto temp = ss.str();
  const auto ctemp = temp.c_str();

  strncpy(output, ctemp, outputSize);
  return std::min(outputSize, temp.size());
}

size_t BinaryenModuleWriteStackIR(BinaryenModuleRef module,
                                  char* output,
                                  size_t outputSize) {
  // use a stringstream as an std::ostream. Extract the std::string
  // representation, and then store in the output.
  std::stringstream ss;
  wasm::printStackIR(ss, (Module*)module);

  const auto temp = ss.str();
  const auto ctemp = temp.c_str();

  strncpy(output, ctemp, outputSize);
  return std::min(outputSize, temp.size());
}

BinaryenBufferSizes BinaryenModuleWriteWithSourceMap(BinaryenModuleRef module,
                                                     const char* url,
                                                     char* output,
                                                     size_t outputSize,
                                                     char* sourceMap,
                                                     size_t sourceMapSize) {
  assert(url);
  assert(sourceMap);
  return writeModule(
    (Module*)module, output, outputSize, url, sourceMap, sourceMapSize);
}

BinaryenModuleAllocateAndWriteResult
BinaryenModuleAllocateAndWrite(BinaryenModuleRef module,
                               const char* sourceMapUrl) {
  BufferWithRandomAccess buffer;
  WasmBinaryWriter writer((Module*)module, buffer);
  writer.setNamesSection(globalPassOptions.debugInfo);
  std::ostringstream os;
  if (sourceMapUrl) {
    writer.setSourceMap(&os, sourceMapUrl);
  }
  writer.write();
  void* binary = malloc(buffer.size());
  std::copy_n(buffer.begin(), buffer.size(), static_cast<char*>(binary));
  char* sourceMap = nullptr;
  if (sourceMapUrl) {
    auto str = os.str();
    sourceMap = (char*)malloc(str.length() + 1);
    std::copy_n(str.c_str(), str.length() + 1, sourceMap);
  }
  return {binary, buffer.size(), sourceMap};
}

char* BinaryenModuleAllocateAndWriteText(BinaryenModuleRef module) {
  std::stringstream ss;
  bool colors = Colors::isEnabled();

  Colors::setEnabled(false); // do not use colors for writing
  ss << *(Module*)module;
  Colors::setEnabled(colors); // restore colors state

  const std::string out = ss.str();
  const int len = out.length() + 1;
  char* cout = (char*)malloc(len);
  strncpy(cout, out.c_str(), len);
  return cout;
}

char* BinaryenModuleAllocateAndWriteStackIR(BinaryenModuleRef module) {
  std::stringstream ss;
  bool colors = Colors::isEnabled();

  Colors::setEnabled(false); // do not use colors for writing
  wasm::printStackIR(ss, (Module*)module);
  Colors::setEnabled(colors); // restore colors state

  const std::string out = ss.str();
  const int len = out.length() + 1;
  char* cout = (char*)malloc(len);
  strncpy(cout, out.c_str(), len);
  return cout;
}

BinaryenModuleRef BinaryenModuleRead(char* input, size_t inputSize) {
  auto* wasm = new Module;
  std::vector<char> buffer(false);
  buffer.resize(inputSize);
  std::copy_n(input, inputSize, buffer.begin());
  try {
    // TODO: allow providing features in the C API
    WasmBinaryBuilder parser(*wasm, FeatureSet::MVP, buffer);
    parser.read();
  } catch (ParseException& p) {
    p.dump(std::cerr);
    Fatal() << "error in parsing wasm binary";
  }
  return wasm;
}

void BinaryenModuleInterpret(BinaryenModuleRef module) {
  ShellExternalInterface interface;
  ModuleRunner instance(*(Module*)module, &interface, {});
}

BinaryenIndex BinaryenModuleAddDebugInfoFileName(BinaryenModuleRef module,
                                                 const char* filename) {
  auto& debugInfoFileNames = ((Module*)module)->debugInfoFileNames;
  BinaryenIndex index = debugInfoFileNames.size();
  debugInfoFileNames.push_back(filename);
  return index;
}

const char* BinaryenModuleGetDebugInfoFileName(BinaryenModuleRef module,
                                               BinaryenIndex index) {
  const auto& debugInfoFileNames = ((Module*)module)->debugInfoFileNames;
  return index < debugInfoFileNames.size()
           ? debugInfoFileNames.at(index).c_str()
           : nullptr;
}

//
// ========== Function Operations ==========
//

// TODO: add BinaryenFunctionGetType

const char* BinaryenFunctionGetName(BinaryenFunctionRef func) {
  return ((Function*)func)->name.c_str();
}
BinaryenType BinaryenFunctionGetParams(BinaryenFunctionRef func) {
  return ((Function*)func)->getParams().getID();
}
BinaryenType BinaryenFunctionGetResults(BinaryenFunctionRef func) {
  return ((Function*)func)->getResults().getID();
}
BinaryenIndex BinaryenFunctionGetNumVars(BinaryenFunctionRef func) {
  return ((Function*)func)->vars.size();
}
BinaryenType BinaryenFunctionGetVar(BinaryenFunctionRef func,
                                    BinaryenIndex index) {
  const auto& vars = ((Function*)func)->vars;
  assert(index < vars.size());
  return vars[index].getID();
}
BinaryenIndex BinaryenFunctionGetNumLocals(BinaryenFunctionRef func) {
  return ((Function*)func)->getNumLocals();
}
bool BinaryenFunctionHasLocalName(BinaryenFunctionRef func,
                                  BinaryenIndex index) {
  return ((Function*)func)->hasLocalName(index);
}
const char* BinaryenFunctionGetLocalName(BinaryenFunctionRef func,
                                         BinaryenIndex index) {
  return ((Function*)func)->getLocalName(index).str;
}
void BinaryenFunctionSetLocalName(BinaryenFunctionRef func,
                                  BinaryenIndex index,
                                  const char* name) {
  ((Function*)func)->setLocalName(index, name);
}
BinaryenExpressionRef BinaryenFunctionGetBody(BinaryenFunctionRef func) {
  return ((Function*)func)->body;
}
void BinaryenFunctionSetBody(BinaryenFunctionRef func,
                             BinaryenExpressionRef body) {
  assert(body);
  ((Function*)func)->body = (Expression*)body;
}
void BinaryenFunctionOptimize(BinaryenFunctionRef func,
                              BinaryenModuleRef module) {
  PassRunner passRunner((Module*)module);
  passRunner.options = globalPassOptions;
  passRunner.addDefaultFunctionOptimizationPasses();
  passRunner.runOnFunction((Function*)func);
}
void BinaryenFunctionRunPasses(BinaryenFunctionRef func,
                               BinaryenModuleRef module,
                               const char** passes,
                               BinaryenIndex numPasses) {
  PassRunner passRunner((Module*)module);
  passRunner.options = globalPassOptions;
  for (BinaryenIndex i = 0; i < numPasses; i++) {
    passRunner.add(passes[i]);
  }
  passRunner.runOnFunction((Function*)func);
}
void BinaryenFunctionSetDebugLocation(BinaryenFunctionRef func,
                                      BinaryenExpressionRef expr,
                                      BinaryenIndex fileIndex,
                                      BinaryenIndex lineNumber,
                                      BinaryenIndex columnNumber) {
  Function::DebugLocation loc;
  loc.fileIndex = fileIndex;
  loc.lineNumber = lineNumber;
  loc.columnNumber = columnNumber;
  ((Function*)func)->debugLocations[(Expression*)expr] = loc;
}

//
// =========== Table operations ===========
//

const char* BinaryenTableGetName(BinaryenTableRef table) {
  return ((Table*)table)->name.c_str();
}
void BinaryenTableSetName(BinaryenTableRef table, const char* name) {
  ((Table*)table)->name = name;
}
BinaryenIndex BinaryenTableGetInitial(BinaryenTableRef table) {
  return ((Table*)table)->initial;
}
void BinaryenTableSetInitial(BinaryenTableRef table, BinaryenIndex initial) {
  ((Table*)table)->initial = initial;
}
bool BinaryenTableHasMax(BinaryenTableRef table) {
  return ((Table*)table)->hasMax();
}
BinaryenIndex BinaryenTableGetMax(BinaryenTableRef table) {
  return ((Table*)table)->max;
}
void BinaryenTableSetMax(BinaryenTableRef table, BinaryenIndex max) {
  ((Table*)table)->max = max;
}

//
// =========== ElementSegment operations ===========
//
const char* BinaryenElementSegmentGetName(BinaryenElementSegmentRef elem) {
  return ((ElementSegment*)elem)->name.c_str();
}
void BinaryenElementSegmentSetName(BinaryenElementSegmentRef elem,
                                   const char* name) {
  ((ElementSegment*)elem)->name = name;
}
const char* BinaryenElementSegmentGetTable(BinaryenElementSegmentRef elem) {
  return ((ElementSegment*)elem)->table.c_str();
}
void BinaryenElementSegmentSetTable(BinaryenElementSegmentRef elem,
                                    const char* table) {
  ((ElementSegment*)elem)->table = table;
}
bool BinaryenElementSegmentIsPassive(BinaryenElementSegmentRef elem) {
  return ((ElementSegment*)elem)->table.isNull();
}

//
// =========== Global operations ===========
//

const char* BinaryenGlobalGetName(BinaryenGlobalRef global) {
  return ((Global*)global)->name.c_str();
}
BinaryenType BinaryenGlobalGetType(BinaryenGlobalRef global) {
  return ((Global*)global)->type.getID();
}
bool BinaryenGlobalIsMutable(BinaryenGlobalRef global) {
  return ((Global*)global)->mutable_;
}
BinaryenExpressionRef BinaryenGlobalGetInitExpr(BinaryenGlobalRef global) {
  return ((Global*)global)->init;
}

//
// =========== Tag operations ===========
//

const char* BinaryenTagGetName(BinaryenTagRef tag) {
  return ((Tag*)tag)->name.c_str();
}
BinaryenType BinaryenTagGetParams(BinaryenTagRef tag) {
  return ((Tag*)tag)->sig.params.getID();
}

BinaryenType BinaryenTagGetResults(BinaryenTagRef tag) {
  return ((Tag*)tag)->sig.results.getID();
}

//
// =========== Import operations ===========
//

const char* BinaryenFunctionImportGetModule(BinaryenFunctionRef import) {
  auto* func = (Function*)import;
  if (func->imported()) {
    return func->module.c_str();
  } else {
    return "";
  }
}
const char* BinaryenTableImportGetModule(BinaryenTableRef import) {
  auto* table = (Table*)import;
  if (table->imported()) {
    return table->module.c_str();
  } else {
    return "";
  }
}
const char* BinaryenGlobalImportGetModule(BinaryenGlobalRef import) {
  auto* global = (Global*)import;
  if (global->imported()) {
    return global->module.c_str();
  } else {
    return "";
  }
}
const char* BinaryenTagImportGetModule(BinaryenTagRef import) {
  auto* tag = (Tag*)import;
  if (tag->imported()) {
    return tag->module.c_str();
  } else {
    return "";
  }
}
const char* BinaryenFunctionImportGetBase(BinaryenFunctionRef import) {
  auto* func = (Function*)import;
  if (func->imported()) {
    return func->base.c_str();
  } else {
    return "";
  }
}
const char* BinaryenTableImportGetBase(BinaryenTableRef import) {
  auto* table = (Table*)import;
  if (table->imported()) {
    return table->base.c_str();
  } else {
    return "";
  }
}
const char* BinaryenGlobalImportGetBase(BinaryenGlobalRef import) {
  auto* global = (Global*)import;
  if (global->imported()) {
    return global->base.c_str();
  } else {
    return "";
  }
}
const char* BinaryenTagImportGetBase(BinaryenTagRef import) {
  auto* tag = (Tag*)import;
  if (tag->imported()) {
    return tag->base.c_str();
  } else {
    return "";
  }
}

//
// =========== Export operations ===========
//

BinaryenExternalKind BinaryenExportGetKind(BinaryenExportRef export_) {
  return BinaryenExternalKind(((Export*)export_)->kind);
}
const char* BinaryenExportGetName(BinaryenExportRef export_) {
  return ((Export*)export_)->name.c_str();
}
const char* BinaryenExportGetValue(BinaryenExportRef export_) {
  return ((Export*)export_)->value.c_str();
}

//
// ========= Custom sections =========
//

void BinaryenAddCustomSection(BinaryenModuleRef module,
                              const char* name,
                              const char* contents,
                              BinaryenIndex contentsSize) {
  wasm::UserSection customSection;
  customSection.name = name;
  customSection.data = std::vector<char>(contents, contents + contentsSize);
  ((Module*)module)->userSections.push_back(customSection);
}

//
// ========= Effect analyzer =========
//

BinaryenSideEffects BinaryenSideEffectNone(void) {
  return static_cast<BinaryenSideEffects>(EffectAnalyzer::SideEffects::None);
}
BinaryenSideEffects BinaryenSideEffectBranches(void) {
  return static_cast<BinaryenSideEffects>(
    EffectAnalyzer::SideEffects::Branches);
}
BinaryenSideEffects BinaryenSideEffectCalls(void) {
  return static_cast<BinaryenSideEffects>(EffectAnalyzer::SideEffects::Calls);
}
BinaryenSideEffects BinaryenSideEffectReadsLocal(void) {
  return static_cast<BinaryenSideEffects>(
    EffectAnalyzer::SideEffects::ReadsLocal);
}
BinaryenSideEffects BinaryenSideEffectWritesLocal(void) {
  return static_cast<BinaryenSideEffects>(
    EffectAnalyzer::SideEffects::WritesLocal);
}
BinaryenSideEffects BinaryenSideEffectReadsGlobal(void) {
  return static_cast<BinaryenSideEffects>(
    EffectAnalyzer::SideEffects::ReadsGlobal);
}
BinaryenSideEffects BinaryenSideEffectWritesGlobal(void) {
  return static_cast<BinaryenSideEffects>(
    EffectAnalyzer::SideEffects::WritesGlobal);
}
BinaryenSideEffects BinaryenSideEffectReadsMemory(void) {
  return static_cast<BinaryenSideEffects>(
    EffectAnalyzer::SideEffects::ReadsMemory);
}
BinaryenSideEffects BinaryenSideEffectWritesMemory(void) {
  return static_cast<BinaryenSideEffects>(
    EffectAnalyzer::SideEffects::WritesMemory);
}
BinaryenSideEffects BinaryenSideEffectReadsTable(void) {
  return static_cast<BinaryenSideEffects>(
    EffectAnalyzer::SideEffects::ReadsTable);
}
BinaryenSideEffects BinaryenSideEffectWritesTable(void) {
  return static_cast<BinaryenSideEffects>(
    EffectAnalyzer::SideEffects::WritesTable);
}
BinaryenSideEffects BinaryenSideEffectImplicitTrap(void) {
  return static_cast<BinaryenSideEffects>(
    EffectAnalyzer::SideEffects::ImplicitTrap);
}
BinaryenSideEffects BinaryenSideEffectTrapsNeverHappen(void) {
  return static_cast<BinaryenSideEffects>(
    EffectAnalyzer::SideEffects::TrapsNeverHappen);
}
BinaryenSideEffects BinaryenSideEffectIsAtomic(void) {
  return static_cast<BinaryenSideEffects>(
    EffectAnalyzer::SideEffects::IsAtomic);
}
BinaryenSideEffects BinaryenSideEffectThrows(void) {
  return static_cast<BinaryenSideEffects>(EffectAnalyzer::SideEffects::Throws);
}
BinaryenSideEffects BinaryenSideEffectDanglingPop(void) {
  return static_cast<BinaryenSideEffects>(
    EffectAnalyzer::SideEffects::DanglingPop);
}
BinaryenSideEffects BinaryenSideEffectAny(void) {
  return static_cast<BinaryenSideEffects>(EffectAnalyzer::SideEffects::Any);
}

BinaryenSideEffects BinaryenExpressionGetSideEffects(BinaryenExpressionRef expr,
                                                     BinaryenModuleRef module) {
  return EffectAnalyzer(globalPassOptions, *(Module*)module, (Expression*)expr)
    .getSideEffects();
}

//
// ========== CFG / Relooper ==========
//

RelooperRef RelooperCreate(BinaryenModuleRef module) {
  return RelooperRef(new CFG::Relooper((Module*)module));
}

RelooperBlockRef RelooperAddBlock(RelooperRef relooper,
                                  BinaryenExpressionRef code) {
  return RelooperBlockRef(
    ((CFG::Relooper*)relooper)->AddBlock((Expression*)code));
}

void RelooperAddBranch(RelooperBlockRef from,
                       RelooperBlockRef to,
                       BinaryenExpressionRef condition,
                       BinaryenExpressionRef code) {
  ((CFG::Block*)from)
    ->AddBranchTo((CFG::Block*)to, (Expression*)condition, (Expression*)code);
}

RelooperBlockRef RelooperAddBlockWithSwitch(RelooperRef relooper,
                                            BinaryenExpressionRef code,
                                            BinaryenExpressionRef condition) {
  return RelooperBlockRef(
    ((CFG::Relooper*)relooper)
      ->AddBlock((Expression*)code, (Expression*)condition));
}

void RelooperAddBranchForSwitch(RelooperBlockRef from,
                                RelooperBlockRef to,
                                BinaryenIndex* indexes,
                                BinaryenIndex numIndexes,
                                BinaryenExpressionRef code) {
  std::vector<Index> values;
  for (Index i = 0; i < numIndexes; i++) {
    values.push_back(indexes[i]);
  }
  ((CFG::Block*)from)
    ->AddSwitchBranchTo((CFG::Block*)to, std::move(values), (Expression*)code);
}

BinaryenExpressionRef RelooperRenderAndDispose(RelooperRef relooper,
                                               RelooperBlockRef entry,
                                               BinaryenIndex labelHelper) {
  auto* R = (CFG::Relooper*)relooper;
  R->Calculate((CFG::Block*)entry);
  CFG::RelooperBuilder builder(*R->Module, labelHelper);
  auto* ret = R->Render(builder);
  delete R;
  return BinaryenExpressionRef(ret);
}

//
// ========= ExpressionRunner =========
//

namespace wasm {

// Evaluates a suspected constant expression via the C-API. Inherits most of its
// functionality from ConstantExpressionRunner, which it shares with the
// precompute pass, but must be `final` so we can `delete` its instances.
class CExpressionRunner final
  : public ConstantExpressionRunner<CExpressionRunner> {
public:
  CExpressionRunner(Module* module,
                    CExpressionRunner::Flags flags,
                    Index maxDepth,
                    Index maxLoopIterations)
    : ConstantExpressionRunner<CExpressionRunner>(
        module, flags, maxDepth, maxLoopIterations) {}
};

} // namespace wasm

ExpressionRunnerFlags ExpressionRunnerFlagsDefault() {
  return CExpressionRunner::FlagValues::DEFAULT;
}

ExpressionRunnerFlags ExpressionRunnerFlagsPreserveSideeffects() {
  return CExpressionRunner::FlagValues::PRESERVE_SIDEEFFECTS;
}

ExpressionRunnerFlags ExpressionRunnerFlagsTraverseCalls() {
  return CExpressionRunner::FlagValues::TRAVERSE_CALLS;
}

ExpressionRunnerRef ExpressionRunnerCreate(BinaryenModuleRef module,
                                           ExpressionRunnerFlags flags,
                                           BinaryenIndex maxDepth,
                                           BinaryenIndex maxLoopIterations) {
  return static_cast<ExpressionRunnerRef>(
    new CExpressionRunner((Module*)module, flags, maxDepth, maxLoopIterations));
}

bool ExpressionRunnerSetLocalValue(ExpressionRunnerRef runner,
                                   BinaryenIndex index,
                                   BinaryenExpressionRef value) {
  auto* R = (CExpressionRunner*)runner;
  auto setFlow = R->visit(value);
  if (!setFlow.breaking()) {
    R->setLocalValue(index, setFlow.values);
    return 1;
  }
  return 0;
}

bool ExpressionRunnerSetGlobalValue(ExpressionRunnerRef runner,
                                    const char* name,
                                    BinaryenExpressionRef value) {
  auto* R = (CExpressionRunner*)runner;
  auto setFlow = R->visit(value);
  if (!setFlow.breaking()) {
    R->setGlobalValue(name, setFlow.values);
    return 1;
  }
  return 0;
}

BinaryenExpressionRef
ExpressionRunnerRunAndDispose(ExpressionRunnerRef runner,
                              BinaryenExpressionRef expr) {
  auto* R = (CExpressionRunner*)runner;
  Expression* ret = nullptr;
  try {
    auto flow = R->visit(expr);
    if (!flow.breaking() && !flow.values.empty()) {
      ret = flow.getConstExpression(*R->getModule());
    }
  } catch (CExpressionRunner::NonconstantException&) {
  }
  delete R;
  return ret;
}

//
// ========= Utilities =========
//

void BinaryenSetColorsEnabled(bool enabled) { Colors::setEnabled(enabled); }

bool BinaryenAreColorsEnabled() { return Colors::isEnabled(); }

#ifdef __EMSCRIPTEN__
// Internal binaryen.js APIs

// Returns the size of a Literal object.
EMSCRIPTEN_KEEPALIVE
size_t BinaryenSizeofLiteral(void) { return sizeof(Literal); }

// Returns the size of an allocate and write result object.
EMSCRIPTEN_KEEPALIVE
size_t BinaryenSizeofAllocateAndWriteResult(void) {
  return sizeof(BinaryenModuleAllocateAndWriteResult);
}

// Helpers for accessing Binaryen's memory from another module without the
// need to round-trip through JS, e.g. when allocating and initializing
// strings passed to / reading strings returned by the C-API.

// TODO: Remove these once Wasm supports multiple memories.

// Stores an 8-bit integer to Binaryen memory.
EMSCRIPTEN_KEEPALIVE
void _i32_store8(int8_t* ptr, int8_t value) { *ptr = value; }

// Stores a 16-bit integer to Binaryen memory.
EMSCRIPTEN_KEEPALIVE
void _i32_store16(int16_t* ptr, int16_t value) { *ptr = value; }

// Stores a 32-bit integer to Binaryen memory.
EMSCRIPTEN_KEEPALIVE
void _i32_store(int32_t* ptr, int32_t value) { *ptr = value; }

// Stores a 32-bit float to Binaryen memory.
EMSCRIPTEN_KEEPALIVE
void _f32_store(float* ptr, float value) { *ptr = value; }

// Stores a 64-bit float to Binaryen memory.
EMSCRIPTEN_KEEPALIVE
void _f64_store(double* ptr, double value) { *ptr = value; }

// Loads an 8-bit signed integer from Binaryen memory.
EMSCRIPTEN_KEEPALIVE
int8_t _i32_load8_s(int8_t* ptr) { return *ptr; }

// Loads an 8-bit unsigned integer from Binaryen memory.
EMSCRIPTEN_KEEPALIVE
uint8_t _i32_load8_u(uint8_t* ptr) { return *ptr; }

// Loads a 16-bit signed integer from Binaryen memory.
EMSCRIPTEN_KEEPALIVE
int16_t _i32_load16_s(int16_t* ptr) { return *ptr; }

// Loads a 16-bit unsigned integer from Binaryen memory.
EMSCRIPTEN_KEEPALIVE
uint16_t _i32_load16_u(uint16_t* ptr) { return *ptr; }

// Loads a 32-bit integer from Binaryen memory.
EMSCRIPTEN_KEEPALIVE
int32_t _i32_load(int32_t* ptr) { return *ptr; }

// Loads a 32-bit float from Binaryen memory.
EMSCRIPTEN_KEEPALIVE
float _f32_load(float* ptr) { return *ptr; }

// Loads a 64-bit float from Binaryen memory.
EMSCRIPTEN_KEEPALIVE
double _f64_load(double* ptr) { return *ptr; }

#endif // __EMSCRIPTEN__

} // extern "C"<|MERGE_RESOLUTION|>--- conflicted
+++ resolved
@@ -916,18 +916,9 @@
                                        BinaryenIndex index,
                                        BinaryenExpressionRef value,
                                        BinaryenType type) {
-<<<<<<< HEAD
-  auto* ret = ((Module*)module)->allocator.alloc<LocalSet>();
-  ret->index = index;
-  ret->value = (Expression*)value;
-  ret->makeTee();
-  ret->finalize();
-  return static_cast<Expression*>(ret);
-=======
   return static_cast<Expression*>(
     Builder(*(Module*)module)
-      .makeLocalTee(index, (Expression*)value, Type(type)));
->>>>>>> 96923f19
+      .makeLocalTee(index, (Expression*)value));
 }
 BinaryenExpressionRef BinaryenGlobalGet(BinaryenModuleRef module,
                                         const char* name,
