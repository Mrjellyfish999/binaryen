--- conflicted
+++ resolved
@@ -54,33 +54,11 @@
     return ret;
   }
 
-<<<<<<< HEAD
-  // Like getAllSubTypes, but also includes the type itself.
-  std::vector<HeapType> getAllSubTypesInclusive(HeapType type) {
-    auto ret = getAllSubTypes(type);
-    ret.push_back(type);
-    return ret;
-  }
-
-  // Get all supertypes of a type. The order in the output vector is with the
-  // immediate supertype first, then its supertype, and so forth.
-  std::vector<HeapType> getAllSuperTypes(HeapType type) {
-    std::vector<HeapType> ret;
-    while (1) {
-      auto super = type.getSuperType();
-      if (!super) {
-        return ret;
-      }
-      ret.push_back(*super);
-      type = *super;
-    }
-=======
   // Like getAllStrictSubTypes, but also includes the type itself.
   std::vector<HeapType> getAllSubTypes(HeapType type) {
     auto ret = getAllStrictSubTypes(type);
     ret.push_back(type);
     return ret;
->>>>>>> e4b3370c
   }
 
   // All the types in the program. This is computed here anyhow, and can be
