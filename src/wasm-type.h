--- conflicted
+++ resolved
@@ -146,15 +146,6 @@
   bool isRef() const;
   bool isFunction() const;
   bool isData() const;
-<<<<<<< HEAD
-  // Checks whether a type is nullable. This returns false for a value that is
-  // not a reference, that is, for which nullability is irrelevant.
-  bool isNullable() const;
-  // Checks whether a type is non-nullable. This returns false for a value that
-  // is not a reference, that is, for which nullability is irrelevant. (For
-  // that reason, this is only the negation of isNullable() on references, but
-  // both return false on non-references.)
-=======
   // Checks whether a type is a reference and is nullable. This returns false
   // for a value that is not a reference, that is, for which nullability is
   // irrelevant.
@@ -163,7 +154,6 @@
   // false for a value that is not a reference, that is, for which nullability
   // is irrelevant. (For that reason, this is only the negation of isNullable()
   // on references, but both return false on non-references.)
->>>>>>> 27831cba
   bool isNonNullable() const;
   bool isRtt() const;
   bool isStruct() const;
