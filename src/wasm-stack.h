/*
 * Copyright 2018 WebAssembly Community Group participants
 *
 * Licensed under the Apache License, Version 2.0 (the "License");
 * you may not use this file except in compliance with the License.
 * You may obtain a copy of the License at
 *
 *     http://www.apache.org/licenses/LICENSE-2.0
 *
 * Unless required by applicable law or agreed to in writing, software
 * distributed under the License is distributed on an "AS IS" BASIS,
 * WITHOUT WARRANTIES OR CONDITIONS OF ANY KIND, either express or implied.
 * See the License for the specific language governing permissions and
 * limitations under the License.
 */

#ifndef wasm_stack_h
#define wasm_stack_h

#include "ir/branch-utils.h"
#include "ir/properties.h"
#include "pass.h"
#include "support/insert_ordered.h"
#include "wasm-binary.h"
#include "wasm-traversal.h"
#include "wasm.h"

namespace wasm {

// Stack IR: an IR that represents code at the wasm binary format level,
// that is, a stack machine. Binaryen IR is *almost* identical to this,
// but as documented in README.md, there are a few differences, intended
// to make Binaryen IR fast and flexible for maximal optimization. Stack
// IR, on the other hand, is designed to optimize a few final things that
// can only really be done when modeling the stack machine format precisely.

// Currently the benefits of Stack IR are minor, less than 1% reduction in
// code size. For that reason it is just a secondary IR, run optionally
// after the main IR has been optimized. However, if we improve Stack IR
// optimizations to a point where they have a significant impact, it's
// possible that could motivate investigating replacing the main IR with Stack
// IR (so that we have just a single IR).

// A StackIR instance (see wasm.h) contains a linear sequence of
// stack instructions. This representation is very simple: just a single vector
// of all instructions, in order.
//  * nullptr is allowed in the vector, representing something to skip.
//    This is useful as a common thing optimizations do is remove instructions,
//    so this way we can do so without compacting the vector all the time.

// Direct writing binaryen IR to binary is fast. Otherwise, StackIRGenerator
// lets you optimize the Stack IR before emitting stack IR to binary (but the
// cost is that the extra IR in the middle makes things 20% slower than emitting
// binaryen IR to binary directly).

// A Stack IR instruction. Most just directly reflect a Binaryen IR node,
// but we need extra ones for certain things.
class StackInst {
public:
  StackInst(MixedArena&) {}

  enum Op {
    Basic,      // an instruction directly corresponding to a non-control-flow
                // Binaryen IR node
    BlockBegin, // the beginning of a block
    BlockEnd,   // the ending of a block
    IfBegin,    // the beginning of a if
    IfElse,     // the else of a if
    IfEnd,      // the ending of a if
    LoopBegin,  // the beginning of a loop
    LoopEnd,    // the ending of a loop
    TryBegin,   // the beginning of a try
    Catch,      // the catch within a try
    CatchAll,   // the catch_all within a try
    Delegate,   // the delegate within a try
    TryEnd      // the ending of a try
  } op;

  Expression* origin; // the expression this originates from

  // the type - usually identical to the origin type, but e.g. wasm has no
  // unreachable blocks, they must be none
  Type type;
};

class BinaryInstWriter : public OverriddenVisitor<BinaryInstWriter> {
public:
  BinaryInstWriter(WasmBinaryWriter& parent,
                   BufferWithRandomAccess& o,
                   Function* func,
                   bool sourceMap,
                   bool DWARF)
    : parent(parent), o(o), func(func), sourceMap(sourceMap), DWARF(DWARF) {}

  void visit(Expression* curr) {
    if (func && !sourceMap) {
      parent.writeDebugLocation(curr, func);
    }
    OverriddenVisitor<BinaryInstWriter>::visit(curr);
    if (func && !sourceMap) {
      parent.writeDebugLocationEnd(curr, func);
    }
  }

#define DELEGATE(CLASS_TO_VISIT)                                               \
  void visit##CLASS_TO_VISIT(CLASS_TO_VISIT* curr);

#include "wasm-delegations.h"

  void emitResultType(Type type);
  void emitIfElse(If* curr);
  void emitCatch(Try* curr, Index i);
  void emitCatchAll(Try* curr);
  void emitDelegate(Try* curr);
  // emit an end at the end of a block/loop/if/try
  void emitScopeEnd(Expression* curr);
  // emit an end at the end of a function
  void emitFunctionEnd();
  void emitUnreachable();
  void mapLocalsAndEmitHeader();

  MappedLocals mappedLocals;

private:
  void emitMemoryAccess(size_t alignment, size_t bytes, uint32_t offset);
  int32_t getBreakIndex(Name name);

  WasmBinaryWriter& parent;
  BufferWithRandomAccess& o;
  Function* func = nullptr;
  bool sourceMap;
  bool DWARF;

  std::vector<Name> breakStack;

  // The types of locals in the compact form, in order.
  std::vector<Type> localTypes;
  // type => number of locals of that type in the compact form
  std::unordered_map<Type, size_t> numLocalsByType;

  void noteLocalType(Type type);

  // Keeps track of the binary index of the scratch locals used to lower
  // tuple.extract.
<<<<<<< HEAD
  std::unordered_map<Type, Index> scratchLocals;
=======
  InsertOrderedMap<Type, Index> scratchLocals;
>>>>>>> 3ecad7a5
  void countScratchLocals();
  void setScratchLocals();
};

// Takes binaryen IR and converts it to something else (binary or stack IR)
template<typename SubType>
class BinaryenIRWriter : public Visitor<BinaryenIRWriter<SubType>> {
public:
  BinaryenIRWriter(Function* func) : func(func) {}

  void write();

  // visits a node, emitting the proper code for it
  void visit(Expression* curr);

  void visitBlock(Block* curr);
  void visitIf(If* curr);
  void visitLoop(Loop* curr);
  void visitTry(Try* curr);

protected:
  Function* func = nullptr;

private:
  void emit(Expression* curr) { static_cast<SubType*>(this)->emit(curr); }
  void emitHeader() { static_cast<SubType*>(this)->emitHeader(); }
  void emitIfElse(If* curr) { static_cast<SubType*>(this)->emitIfElse(curr); }
  void emitCatch(Try* curr, Index i) {
    static_cast<SubType*>(this)->emitCatch(curr, i);
  }
  void emitCatchAll(Try* curr) {
    static_cast<SubType*>(this)->emitCatchAll(curr);
  }
  void emitDelegate(Try* curr) {
    static_cast<SubType*>(this)->emitDelegate(curr);
  }
  void emitScopeEnd(Expression* curr) {
    static_cast<SubType*>(this)->emitScopeEnd(curr);
  }
  void emitFunctionEnd() { static_cast<SubType*>(this)->emitFunctionEnd(); }
  void emitUnreachable() { static_cast<SubType*>(this)->emitUnreachable(); }
  void emitDebugLocation(Expression* curr) {
    static_cast<SubType*>(this)->emitDebugLocation(curr);
  }
  void visitPossibleBlockContents(Expression* curr);
};

template<typename SubType> void BinaryenIRWriter<SubType>::write() {
  assert(func && "BinaryenIRWriter: function is not set");
  emitHeader();
  visitPossibleBlockContents(func->body);
  emitFunctionEnd();
}

// emits a node, but if it is a block with no name, emit a list of its contents
template<typename SubType>
void BinaryenIRWriter<SubType>::visitPossibleBlockContents(Expression* curr) {
  auto* block = curr->dynCast<Block>();
  if (!block || BranchUtils::BranchSeeker::has(block, block->name)) {
    visit(curr);
    return;
  }
  for (auto* child : block->list) {
    visit(child);
    // Since this child was unreachable, either this child or one of its
    // descendants was a source of unreachability that was actually
    // emitted. Subsequent children won't be reachable, so skip them.
    if (child->type == Type::unreachable) {
      break;
    }
  }
}

template<typename SubType>
void BinaryenIRWriter<SubType>::visit(Expression* curr) {
  emitDebugLocation(curr);
  // We emit unreachable instructions that create unreachability, but not
  // unreachable instructions that just inherit unreachability from their
  // children, since the latter won't be reached. This (together with logic in
  // the control flow visitors) also ensures that the final instruction in each
  // unreachable block is a source of unreachability, which means we don't need
  // to emit an extra `unreachable` before the end of the block to prevent type
  // errors.
  bool hasUnreachableChild = false;
  for (auto* child : ValueChildIterator(curr)) {
    visit(child);
    if (child->type == Type::unreachable) {
      hasUnreachableChild = true;
      break;
    }
  }
  if (hasUnreachableChild) {
    // `curr` is not reachable, so don't emit it.
    return;
  }
  // Control flow requires special handling, but most instructions can be
  // emitted directly after their children.
  if (Properties::isControlFlowStructure(curr)) {
    Visitor<BinaryenIRWriter>::visit(curr);
  } else {
    emit(curr);
  }
}

template<typename SubType>
void BinaryenIRWriter<SubType>::visitBlock(Block* curr) {
  auto visitChildren = [this](Block* curr, Index from) {
    auto& list = curr->list;
    while (from < list.size()) {
      auto* child = list[from];
      visit(child);
      if (child->type == Type::unreachable) {
        break;
      }
      ++from;
    }
  };

  auto afterChildren = [this](Block* curr) {
    emitScopeEnd(curr);
    if (curr->type == Type::unreachable) {
      // Since this block is unreachable, no instructions will be emitted after
      // it in its enclosing scope. That means that this block will be the last
      // instruction before the end of its parent scope, so its type must match
      // the type of its parent. But we don't have a concrete type for this
      // block and we don't know what type its parent expects, so we can't
      // ensure the types match. To work around this, we insert an `unreachable`
      // instruction after every unreachable control flow structure and depend
      // on its polymorphic behavior to paper over any type mismatches.
      emitUnreachable();
    }
  };

  // Handle very deeply nested blocks in the first position efficiently,
  // avoiding heavy recursion. We only start to do this if we see it will help
  // us (to avoid allocation of the vector).
  if (!curr->list.empty() && curr->list[0]->is<Block>()) {
    std::vector<Block*> parents;
    Block* child;
    while (!curr->list.empty() && (child = curr->list[0]->dynCast<Block>())) {
      parents.push_back(curr);
      emit(curr);
      curr = child;
    }
    // Emit the current block, which does not have a block as a child in the
    // first position.
    emit(curr);
    visitChildren(curr, 0);
    afterChildren(curr);
    bool childUnreachable = curr->type == Type::unreachable;
    // Finish the later parts of all the parent blocks.
    while (!parents.empty()) {
      auto* parent = parents.back();
      parents.pop_back();
      if (!childUnreachable) {
        visitChildren(parent, 1);
      }
      afterChildren(parent);
      childUnreachable = parent->type == Type::unreachable;
    }
    return;
  }
  // Simple case of not having a nested block in the first position.
  emit(curr);
  visitChildren(curr, 0);
  afterChildren(curr);
}

template<typename SubType> void BinaryenIRWriter<SubType>::visitIf(If* curr) {
  emit(curr);
  visitPossibleBlockContents(curr->ifTrue);

  if (curr->ifFalse) {
    emitIfElse(curr);
    visitPossibleBlockContents(curr->ifFalse);
  }

  emitScopeEnd(curr);
  if (curr->type == Type::unreachable) {
    // We already handled the case of the condition being unreachable in
    // `visit`.  Otherwise, we may still be unreachable, if we are an if-else
    // with both sides unreachable. Just like with blocks, we emit an extra
    // `unreachable` to work around potential type mismatches.
    assert(curr->ifFalse);
    emitUnreachable();
  }
}

template<typename SubType>
void BinaryenIRWriter<SubType>::visitLoop(Loop* curr) {
  emit(curr);
  visitPossibleBlockContents(curr->body);
  emitScopeEnd(curr);
  if (curr->type == Type::unreachable) {
    // we emitted a loop without a return type, so it must not be consumed
    emitUnreachable();
  }
}

template<typename SubType> void BinaryenIRWriter<SubType>::visitTry(Try* curr) {
  emit(curr);
  visitPossibleBlockContents(curr->body);
  for (Index i = 0; i < curr->catchEvents.size(); i++) {
    emitCatch(curr, i);
    visitPossibleBlockContents(curr->catchBodies[i]);
  }
  if (curr->hasCatchAll()) {
    emitCatchAll(curr);
    visitPossibleBlockContents(curr->catchBodies.back());
  }
  if (curr->isDelegate()) {
    emitDelegate(curr);
    // Note that when we emit a delegate we do not need to also emit a scope
    // ending, as the delegate ends the scope.
  } else {
    emitScopeEnd(curr);
  }
  if (curr->type == Type::unreachable) {
    emitUnreachable();
  }
}

// Binaryen IR to binary writer
class BinaryenIRToBinaryWriter
  : public BinaryenIRWriter<BinaryenIRToBinaryWriter> {
public:
  BinaryenIRToBinaryWriter(WasmBinaryWriter& parent,
                           BufferWithRandomAccess& o,
                           Function* func = nullptr,
                           bool sourceMap = false,
                           bool DWARF = false)
    : BinaryenIRWriter<BinaryenIRToBinaryWriter>(func), parent(parent),
      writer(parent, o, func, sourceMap, DWARF), sourceMap(sourceMap) {}

  void visit(Expression* curr) {
    BinaryenIRWriter<BinaryenIRToBinaryWriter>::visit(curr);
  }

  void emit(Expression* curr) { writer.visit(curr); }
  void emitHeader() {
    if (func->prologLocation.size()) {
      parent.writeDebugLocation(*func->prologLocation.begin());
    }
    writer.mapLocalsAndEmitHeader();
  }
  void emitIfElse(If* curr) { writer.emitIfElse(curr); }
  void emitCatch(Try* curr, Index i) { writer.emitCatch(curr, i); }
  void emitCatchAll(Try* curr) { writer.emitCatchAll(curr); }
  void emitDelegate(Try* curr) { writer.emitDelegate(curr); }
  void emitScopeEnd(Expression* curr) { writer.emitScopeEnd(curr); }
  void emitFunctionEnd() {
    if (func->epilogLocation.size()) {
      parent.writeDebugLocation(*func->epilogLocation.begin());
    }
    writer.emitFunctionEnd();
  }
  void emitUnreachable() { writer.emitUnreachable(); }
  void emitDebugLocation(Expression* curr) {
    if (sourceMap) {
      parent.writeDebugLocation(curr, func);
    }
  }

  MappedLocals& getMappedLocals() { return writer.mappedLocals; }

private:
  WasmBinaryWriter& parent;
  BinaryInstWriter writer;
  bool sourceMap;
};

// Binaryen IR to stack IR converter
// Queues the expressions linearly in Stack IR (SIR)
class StackIRGenerator : public BinaryenIRWriter<StackIRGenerator> {
public:
  StackIRGenerator(Module& module, Function* func)
    : BinaryenIRWriter<StackIRGenerator>(func), module(module) {}

  void emit(Expression* curr);
  void emitScopeEnd(Expression* curr);
  void emitHeader() {}
  void emitIfElse(If* curr) {
    stackIR.push_back(makeStackInst(StackInst::IfElse, curr));
  }
  void emitCatch(Try* curr, Index i) {
    stackIR.push_back(makeStackInst(StackInst::Catch, curr));
  }
  void emitCatchAll(Try* curr) {
    stackIR.push_back(makeStackInst(StackInst::CatchAll, curr));
  }
  void emitDelegate(Try* curr) {
    stackIR.push_back(makeStackInst(StackInst::Delegate, curr));
  }
  void emitFunctionEnd() {}
  void emitUnreachable() {
    stackIR.push_back(makeStackInst(Builder(module).makeUnreachable()));
  }
  void emitDebugLocation(Expression* curr) {}

  StackIR& getStackIR() { return stackIR; }

private:
  StackInst* makeStackInst(StackInst::Op op, Expression* origin);
  StackInst* makeStackInst(Expression* origin) {
    return makeStackInst(StackInst::Basic, origin);
  }

  Module& module;
  StackIR stackIR; // filled in write()
};

// Stack IR to binary writer
class StackIRToBinaryWriter {
public:
  StackIRToBinaryWriter(WasmBinaryWriter& parent,
                        BufferWithRandomAccess& o,
                        Function* func)
    : writer(parent, o, func, false /* sourceMap */, false /* DWARF */),
      func(func) {}

  void write();

  MappedLocals& getMappedLocals() { return writer.mappedLocals; }

private:
  BinaryInstWriter writer;
  Function* func;
};

} // namespace wasm

#endif // wasm_stack_h<|MERGE_RESOLUTION|>--- conflicted
+++ resolved
@@ -142,11 +142,7 @@
 
   // Keeps track of the binary index of the scratch locals used to lower
   // tuple.extract.
-<<<<<<< HEAD
-  std::unordered_map<Type, Index> scratchLocals;
-=======
   InsertOrderedMap<Type, Index> scratchLocals;
->>>>>>> 3ecad7a5
   void countScratchLocals();
   void setScratchLocals();
 };
