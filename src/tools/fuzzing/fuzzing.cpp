/*
 * Copyright 2021 WebAssembly Community Group participants
 *
 * Licensed under the Apache License, Version 2.0 (the "License");
 * you may not use this file except in compliance with the License.
 * You may obtain a copy of the License at
 *
 *     http://www.apache.org/licenses/LICENSE-2.0
 *
 * Unless required by applicable law or agreed to in writing, software
 * distributed under the License is distributed on an "AS IS" BASIS,
 * WITHOUT WARRANTIES OR CONDITIONS OF ANY KIND, either express or implied.
 * See the License for the specific language governing permissions and
 * limitations under the License.
 */

#include "tools/fuzzing.h"
#include "tools/fuzzing/heap-types.h"
#include "tools/fuzzing/parameters.h"

namespace wasm {

namespace {

// Weighting for the core make* methods. Some nodes are important enough that
// we should do them quite often.

} // anonymous namespace

TranslateToFuzzReader::TranslateToFuzzReader(Module& wasm,
                                             std::vector<char>&& input)
  : wasm(wasm), builder(wasm), random(std::move(input), wasm.features) {
  // - funcref cannot be logged because referenced functions can be inlined or
  // removed during optimization
  // - there's no point in logging externref or anyref because these are opaque
  // - don't bother logging tuples
  loggableTypes = {Type::i32, Type::i64, Type::f32, Type::f64};
  if (wasm.features.hasSIMD()) {
    loggableTypes.push_back(Type::v128);
  }
}

TranslateToFuzzReader::TranslateToFuzzReader(Module& wasm,
                                             std::string& filename)
  : TranslateToFuzzReader(
      wasm, read_file<std::vector<char>>(filename, Flags::Binary)) {}

void TranslateToFuzzReader::pickPasses(OptimizationOptions& options) {
  while (options.passes.size() < 20 && !random.finished() && !oneIn(3)) {
    switch (upTo(32)) {
      case 0:
      case 1:
      case 2:
      case 3:
      case 4: {
        options.passes.push_back("O");
        options.passOptions.optimizeLevel = upTo(4);
        options.passOptions.shrinkLevel = upTo(4);
        break;
      }
      case 5:
        options.passes.push_back("coalesce-locals");
        break;
      case 6:
        options.passes.push_back("code-pushing");
        break;
      case 7:
        options.passes.push_back("code-folding");
        break;
      case 8:
        options.passes.push_back("dce");
        break;
      case 9:
        options.passes.push_back("duplicate-function-elimination");
        break;
      case 10:
        options.passes.push_back("flatten");
        break;
      case 11:
        options.passes.push_back("inlining");
        break;
      case 12:
        options.passes.push_back("inlining-optimizing");
        break;
      case 13:
        options.passes.push_back("local-cse");
        break;
      case 14:
        options.passes.push_back("memory-packing");
        break;
      case 15:
        options.passes.push_back("merge-blocks");
        break;
      case 16:
        options.passes.push_back("optimize-instructions");
        break;
      case 17:
        options.passes.push_back("pick-load-signs");
        break;
      case 18:
        options.passes.push_back("precompute");
        break;
      case 19:
        options.passes.push_back("precompute-propagate");
        break;
      case 20:
        options.passes.push_back("remove-unused-brs");
        break;
      case 21:
        options.passes.push_back("remove-unused-module-elements");
        break;
      case 22:
        options.passes.push_back("remove-unused-names");
        break;
      case 23:
        options.passes.push_back("reorder-functions");
        break;
      case 24:
        options.passes.push_back("reorder-locals");
        break;
      case 25: {
        options.passes.push_back("flatten");
        options.passes.push_back("rereloop");
        break;
      }
      case 26:
        options.passes.push_back("simplify-locals");
        break;
      case 27:
        options.passes.push_back("simplify-locals-notee");
        break;
      case 28:
        options.passes.push_back("simplify-locals-nostructure");
        break;
      case 29:
        options.passes.push_back("simplify-locals-notee-nostructure");
        break;
      case 30:
        options.passes.push_back("ssa");
        break;
      case 31:
        options.passes.push_back("vacuum");
        break;
      default:
        WASM_UNREACHABLE("unexpected value");
    }
  }
  if (oneIn(2)) {
    options.passOptions.optimizeLevel = upTo(4);
  }
  if (oneIn(2)) {
    options.passOptions.shrinkLevel = upTo(4);
  }
  std::cout << "opt level: " << options.passOptions.optimizeLevel << '\n';
  std::cout << "shrink level: " << options.passOptions.shrinkLevel << '\n';
}

void TranslateToFuzzReader::build() {
  if (HANG_LIMIT > 0) {
    prepareHangLimitSupport();
  }
  if (allowMemory) {
    setupMemory();
  }
  setupTables();
  setupGlobals();
  if (wasm.features.hasExceptionHandling()) {
    setupTags();
  }
  modifyInitialFunctions();
  addImportLoggingSupport();
  // keep adding functions until we run out of input
  while (!random.finished()) {
    auto* func = addFunction();
    addInvocations(func);
  }
  if (HANG_LIMIT > 0) {
    addHangLimitSupport();
  }
  if (allowMemory) {
    finalizeMemory();
  }
  finalizeTable();
}

void TranslateToFuzzReader::setupMemory() {
  // Add memory itself
  MemoryUtils::ensureExists(wasm.memory);
  if (wasm.features.hasBulkMemory()) {
    size_t memCovered = 0;
    // need at least one segment for memory.inits
    size_t numSegments = upTo(8) + 1;
    for (size_t i = 0; i < numSegments; i++) {
      Memory::Segment segment;
      segment.isPassive = bool(upTo(2));
      size_t segSize = upTo(USABLE_MEMORY * 2);
      segment.data.resize(segSize);
      for (size_t j = 0; j < segSize; j++) {
        segment.data[j] = upTo(512);
      }
      if (!segment.isPassive) {
        segment.offset = builder.makeConst(int32_t(memCovered));
        memCovered += segSize;
      }
      wasm.memory.segments.push_back(segment);
    }
  } else {
    // init some data
    wasm.memory.segments.emplace_back(builder.makeConst(int32_t(0)));
    auto num = upTo(USABLE_MEMORY * 2);
    for (size_t i = 0; i < num; i++) {
      auto value = upTo(512);
      wasm.memory.segments[0].data.push_back(value >= 256 ? 0 : (value & 0xff));
    }
  }
  // Add memory hasher helper (for the hash, see hash.h). The function looks
  // like:
  // function hashMemory() {
  //   hash = 5381;
  //   hash = ((hash << 5) + hash) ^ mem[0];
  //   hash = ((hash << 5) + hash) ^ mem[1];
  //   ..
  //   return hash;
  // }
  std::vector<Expression*> contents;
  contents.push_back(
    builder.makeLocalSet(0, builder.makeConst(uint32_t(5381))));
  auto zero = Literal::makeFromInt32(0, wasm.memory.indexType);
  for (Index i = 0; i < USABLE_MEMORY; i++) {
    contents.push_back(builder.makeLocalSet(
      0,
      builder.makeBinary(
        XorInt32,
        builder.makeBinary(
          AddInt32,
          builder.makeBinary(ShlInt32,
                             builder.makeLocalGet(0, Type::i32),
                             builder.makeConst(uint32_t(5))),
          builder.makeLocalGet(0, Type::i32)),
        builder.makeLoad(1, false, i, 1, builder.makeConst(zero), Type::i32))));
  }
  contents.push_back(builder.makeLocalGet(0, Type::i32));
  auto* body = builder.makeBlock(contents);
  auto* hasher = wasm.addFunction(builder.makeFunction(
    "hashMemory", Signature(Type::none, Type::i32), {Type::i32}, body));
  wasm.addExport(
    builder.makeExport(hasher->name, hasher->name, ExternalKind::Function));
  // Export memory so JS fuzzing can use it
  if (!wasm.getExportOrNull("memory")) {
    wasm.addExport(builder.makeExport("memory", "0", ExternalKind::Memory));
  }
}

// TODO(reference-types): allow the fuzzer to create multiple tables
void TranslateToFuzzReader::setupTables() {
  // Ensure a funcref element segment and table exist. Segments with more
  // specific function types may have a smaller chance of getting functions.
  Table* table = nullptr;
  auto iter =
    std::find_if(wasm.tables.begin(), wasm.tables.end(), [&](auto& table) {
      return table->type == Type::funcref;
    });
  if (iter != wasm.tables.end()) {
    table = iter->get();
  } else {
    auto tablePtr = builder.makeTable(
      Names::getValidTableName(wasm, "fuzzing_table"), Type::funcref, 0, 0);
    tablePtr->hasExplicitName = true;
    table = wasm.addTable(std::move(tablePtr));
  }
  funcrefTableName = table->name;
  bool hasFuncrefElemSegment =
    std::any_of(wasm.elementSegments.begin(),
                wasm.elementSegments.end(),
                [&](auto& segment) {
                  return segment->table.is() && segment->type == Type::funcref;
                });
  if (!hasFuncrefElemSegment) {
    // TODO: use a random table
    auto segment = std::make_unique<ElementSegment>(
      table->name, builder.makeConst(int32_t(0)));
    segment->setName(Names::getValidElementSegmentName(wasm, "elem$"), false);
    wasm.addElementSegment(std::move(segment));
  }
}

void TranslateToFuzzReader::setupGlobals() {
  // If there were initial wasm contents, there may be imported globals. That
  // would be a problem in the fuzzer harness as we'd error if we do not
  // provide them (and provide the proper type, etc.).
  // Avoid that, so that all the standard fuzzing infrastructure can always
  // run the wasm.
  for (auto& global : wasm.globals) {
    if (global->imported()) {
      // Remove import info from imported globals, and give them a simple
      // initializer.
      global->module = global->base = Name();
      global->init = makeConst(global->type);
    } else {
      // If the initialization referred to an imported global, it no longer
      // can point to the same global after we make it a non-imported global
      // (as wasm doesn't allow that - you can only use an imported one).
      if (global->init->is<GlobalGet>()) {
        global->init = makeConst(global->type);
      }
    }
  }
  for (size_t index = upTo(MAX_GLOBALS); index > 0; --index) {
    auto type = getConcreteType();
    auto global = builder.makeGlobal(Names::getValidGlobalName(wasm, "global$"),
                                     type,
                                     makeConst(type),
                                     Builder::Mutable);
    globalsByType[type].push_back(global->name);
    wasm.addGlobal(std::move(global));
  }
}

void TranslateToFuzzReader::setupTags() {
  Index num = upTo(3);
  for (size_t i = 0; i < num; i++) {
    auto tag = builder.makeTag(Names::getValidTagName(wasm, "tag$"),
                               Signature(getControlFlowType(), Type::none));
    wasm.addTag(std::move(tag));
  }
}

void TranslateToFuzzReader::finalizeMemory() {
  for (auto& segment : wasm.memory.segments) {
    Address maxOffset = segment.data.size();
    if (!segment.isPassive) {
      if (auto* offset = segment.offset->dynCast<GlobalGet>()) {
        // Using a non-imported global in a segment offset is not valid in
        // wasm. This can occur due to us making what used to be an imported
        // global, in initial contents, be not imported any more. To fix that,
        // replace such invalid things with a constant.
        // Note that it is still possible in theory to have imported globals
        // here, as we only do the above for initial contents. While the
        // fuzzer doesn't do so as of the time of this comment, do a check
        // for full generality, so that this code essentially does "if this
        // is invalid wasm, fix it up."
        if (!wasm.getGlobal(offset->name)->imported()) {
          // TODO: It would be better to avoid segment overlap so that
          //       MemoryPacking can run.
          segment.offset =
            builder.makeConst(Literal::makeFromInt32(0, Type::i32));
        }
      }
      if (auto* offset = segment.offset->dynCast<Const>()) {
        maxOffset = maxOffset + offset->value.getInteger();
      }
    }
    wasm.memory.initial = std::max(
      wasm.memory.initial,
      Address((maxOffset + Memory::kPageSize - 1) / Memory::kPageSize));
  }
  wasm.memory.initial = std::max(wasm.memory.initial, USABLE_MEMORY);
  // Avoid an unlimited memory size, which would make fuzzing very difficult
  // as different VMs will run out of system memory in different ways.
  if (wasm.memory.max == Memory::kUnlimitedSize) {
    wasm.memory.max = wasm.memory.initial;
  }
  if (wasm.memory.max <= wasm.memory.initial) {
    // To allow growth to work (which a testcase may assume), try to make the
    // maximum larger than the initial.
    // TODO: scan the wasm for grow instructions?
    wasm.memory.max =
      std::min(Address(wasm.memory.initial + 1), Address(Memory::kMaxSize32));
  }
  // Avoid an imported memory (which the fuzz harness would need to handle).
  wasm.memory.module = wasm.memory.base = Name();
}

void TranslateToFuzzReader::finalizeTable() {
  for (auto& table : wasm.tables) {
    ModuleUtils::iterTableSegments(
      wasm, table->name, [&](ElementSegment* segment) {
        // If the offset is a global that was imported (which is ok) but no
        // longer is (not ok) we need to change that.
        if (auto* offset = segment->offset->dynCast<GlobalGet>()) {
          if (!wasm.getGlobal(offset->name)->imported()) {
            // TODO: the segments must not overlap...
            segment->offset =
              builder.makeConst(Literal::makeFromInt32(0, Type::i32));
          }
        }
        Address maxOffset = segment->data.size();
        if (auto* offset = segment->offset->dynCast<Const>()) {
          maxOffset = maxOffset + offset->value.getInteger();
        }
        table->initial = std::max(table->initial, maxOffset);
      });
    table->max = oneIn(2) ? Address(Table::kUnlimitedSize) : table->initial;
    // Avoid an imported table (which the fuzz harness would need to handle).
    table->module = table->base = Name();
  }
}

void TranslateToFuzzReader::prepareHangLimitSupport() {
  HANG_LIMIT_GLOBAL = Names::getValidGlobalName(wasm, "hangLimit");
}

void TranslateToFuzzReader::addHangLimitSupport() {
  auto glob = builder.makeGlobal(HANG_LIMIT_GLOBAL,
                                 Type::i32,
                                 builder.makeConst(int32_t(HANG_LIMIT)),
                                 Builder::Mutable);
  wasm.addGlobal(std::move(glob));

  Name exportName = "hangLimitInitializer";
  auto funcName = Names::getValidFunctionName(wasm, exportName);
  auto* func = new Function;
  func->name = funcName;
  func->type = Signature(Type::none, Type::none);
  func->body = builder.makeGlobalSet(HANG_LIMIT_GLOBAL,
                                     builder.makeConst(int32_t(HANG_LIMIT)));
  wasm.addFunction(func);

  if (wasm.getExportOrNull(exportName)) {
    // We must export our actual hang limit function - remove anything
    // previously existing.
    wasm.removeExport(exportName);
  }
  auto* export_ = new Export;
  export_->name = exportName;
  export_->value = func->name;
  export_->kind = ExternalKind::Function;
  wasm.addExport(export_);
}

void TranslateToFuzzReader::addImportLoggingSupport() {
  for (auto type : loggableTypes) {
    auto* func = new Function;
    Name name = std::string("log-") + type.toString();
    func->name = name;
    func->module = "fuzzing-support";
    func->base = name;
    func->type = Signature(type, Type::none);
    wasm.addFunction(func);
  }
}

TranslateToFuzzReader::FunctionCreationContext::~FunctionCreationContext() {
  if (HANG_LIMIT > 0) {
    parent.addHangLimitChecks(func);
  }
  assert(breakableStack.empty());
  assert(hangStack.empty());
  parent.funcContext = nullptr;
}

Expression* TranslateToFuzzReader::makeHangLimitCheck() {
  return builder.makeSequence(
    builder.makeIf(
      builder.makeUnary(UnaryOp::EqZInt32,
                        builder.makeGlobalGet(HANG_LIMIT_GLOBAL, Type::i32)),
      makeTrivial(Type::unreachable)),
    builder.makeGlobalSet(
      HANG_LIMIT_GLOBAL,
      builder.makeBinary(BinaryOp::SubInt32,
                         builder.makeGlobalGet(HANG_LIMIT_GLOBAL, Type::i32),
                         builder.makeConst(int32_t(1)))));
}

Expression* TranslateToFuzzReader::makeLogging() {
  auto type = getLoggableType();
  return builder.makeCall(
    std::string("log-") + type.toString(), {make(type)}, Type::none);
}

Expression* TranslateToFuzzReader::makeMemoryHashLogging() {
  auto* hash = builder.makeCall(std::string("hashMemory"), {}, Type::i32);
  return builder.makeCall(std::string("log-i32"), {hash}, Type::none);
}

// TODO: return std::unique_ptr<Function>
Function* TranslateToFuzzReader::addFunction() {
  LOGGING_PERCENT = upToSquared(100);
  auto* func = new Function;
  func->name = Names::getValidFunctionName(wasm, "func");
  FunctionCreationContext context(*this, func);
  assert(funcContext->typeLocals.empty());
  Index numParams = upToSquared(MAX_PARAMS);
  std::vector<Type> params;
  params.reserve(numParams);
  for (Index i = 0; i < numParams; i++) {
    auto type = getSingleConcreteType();
    funcContext->typeLocals[type].push_back(params.size());
    params.push_back(type);
  }
  auto paramType = Type(params);
  func->type = Signature(paramType, getControlFlowType());
  Index numVars = upToSquared(MAX_VARS);
  for (Index i = 0; i < numVars; i++) {
    auto type = getConcreteType();
    if (!type.isDefaultable()) {
      // We can't use a nondefaultable type as a var, as those must be
      // initialized to some default value.
      continue;
    }
    funcContext->typeLocals[type].push_back(params.size() + func->vars.size());
    func->vars.push_back(type);
  }
  // with small chance, make the body unreachable
  auto bodyType = func->getResults();
  if (oneIn(10)) {
    bodyType = Type::unreachable;
  }
  // with reasonable chance make the body a block
  if (oneIn(2)) {
    func->body = makeBlock(bodyType);
  } else {
    func->body = make(bodyType);
  }
  // Our OOB checks are already in the code, and if we recombine/mutate we
  // may end up breaking them. TODO: do them after the fact, like with the
  // hang limit checks.
  if (allowOOB) {
    // Recombinations create duplicate code patterns.
    recombine(func);
    // Mutations add random small changes, which can subtly break duplicate
    // code patterns.
    mutate(func);
    // TODO: liveness operations on gets, with some prob alter a get to one
    // with more possible sets.
    // Recombination, mutation, etc. can break validation; fix things up
    // after.
    fixLabels(func);
  }
  // Add hang limit checks after all other operations on the function body.
  wasm.addFunction(func);
  // Export some functions, but not all (to allow inlining etc.). Try to export
  // at least one, though, to keep each testcase interesting. Only functions
  // with defaultable params can be exported because the trap fuzzer depends on
  // that (TODO: fix this).
  bool defaultableParams =
    std::all_of(paramType.begin(), paramType.end(), [](Type t) {
      return t.isDefaultable();
    });
  if (defaultableParams && (numAddedFunctions == 0 || oneIn(2)) &&
      !wasm.getExportOrNull(func->name)) {
    auto* export_ = new Export;
    export_->name = func->name;
    export_->value = func->name;
    export_->kind = ExternalKind::Function;
    wasm.addExport(export_);
  }
  // add some to an elem segment
  while (oneIn(3) && !random.finished()) {
    auto type = Type(func->type, NonNullable);
    std::vector<ElementSegment*> compatibleSegments;
    ModuleUtils::iterActiveElementSegments(wasm, [&](ElementSegment* segment) {
      if (Type::isSubType(type, segment->type)) {
        compatibleSegments.push_back(segment);
      }
    });
    auto& randomElem = compatibleSegments[upTo(compatibleSegments.size())];
    randomElem->data.push_back(builder.makeRefFunc(func->name, func->type));
  }
  numAddedFunctions++;
  return func;
}

void TranslateToFuzzReader::addHangLimitChecks(Function* func) {
  // loop limit
  FindAll<Loop> loops(func->body);
  for (auto* loop : loops.list) {
    loop->body =
      builder.makeSequence(makeHangLimitCheck(), loop->body, loop->type);
  }
  // recursion limit
  func->body =
    builder.makeSequence(makeHangLimitCheck(), func->body, func->getResults());
}

void TranslateToFuzzReader::recombine(Function* func) {
  // Don't always do this.
  if (oneIn(2)) {
    return;
  }
  // First, scan and group all expressions by type.
  struct Scanner
    : public PostWalker<Scanner, UnifiedExpressionVisitor<Scanner>> {
    TranslateToFuzzReader& parent;
    // A map of all expressions, categorized by type.
    InsertOrderedMap<Type, std::vector<Expression*>> exprsByType;
    Scanner(TranslateToFuzzReader& parent) : parent(parent) {}

    void visitExpression(Expression* curr) {
      if (parent.canBeArbitrarilyReplaced(curr)) {
        exprsByType[curr->type].push_back(curr);
      }
    }
  };
  Scanner scanner(*this);
  scanner.walk(func->body);
  // Potentially trim the list of possible picks, so replacements are more
  // likely to collide.
  for (auto& pair : scanner.exprsByType) {
    if (oneIn(2)) {
      continue;
    }
    auto& list = pair.second;
    std::vector<Expression*> trimmed;
    size_t num = upToSquared(list.size());
    for (size_t i = 0; i < num; i++) {
      trimmed.push_back(pick(list));
    }
    if (trimmed.empty()) {
      trimmed.push_back(pick(list));
    }
    list.swap(trimmed);
  }
  // Replace them with copies, to avoid a copy into one altering another copy
  for (auto& pair : scanner.exprsByType) {
    for (auto*& item : pair.second) {
      item = ExpressionManipulator::copy(item, wasm);
    }
  }
  // Second, with some probability replace an item with another item having
  // the same type. (This is not always valid due to nesting of labels, but
  // we'll fix that up later.)
  struct Modder : public PostWalker<Modder, UnifiedExpressionVisitor<Modder>> {
    Module& wasm;
    Scanner& scanner;
    TranslateToFuzzReader& parent;

    Modder(Module& wasm, Scanner& scanner, TranslateToFuzzReader& parent)
      : wasm(wasm), scanner(scanner), parent(parent) {}

    void visitExpression(Expression* curr) {
      if (parent.oneIn(10) && parent.canBeArbitrarilyReplaced(curr)) {
        // Replace it!
        auto& candidates = scanner.exprsByType[curr->type];
        assert(!candidates.empty()); // this expression itself must be there
        replaceCurrent(
          ExpressionManipulator::copy(parent.pick(candidates), wasm));
      }
    }
  };
  Modder modder(wasm, scanner, *this);
  modder.walk(func->body);
}

void TranslateToFuzzReader::mutate(Function* func) {
  // Don't always do this.
  if (oneIn(2)) {
    return;
  }
  struct Modder : public PostWalker<Modder, UnifiedExpressionVisitor<Modder>> {
    Module& wasm;
    TranslateToFuzzReader& parent;

    Modder(Module& wasm, TranslateToFuzzReader& parent)
      : wasm(wasm), parent(parent) {}

    void visitExpression(Expression* curr) {
      if (parent.oneIn(10) && parent.canBeArbitrarilyReplaced(curr)) {
        // For constants, perform only a small tweaking in some cases.
        if (auto* c = curr->dynCast<Const>()) {
          if (parent.oneIn(2)) {
            c->value = parent.tweak(c->value);
            return;
          }
        }
        // TODO: more minor tweaks to immediates, like making a load atomic or
        // not, changing an offset, etc.
        // Perform a general replacement. (This is not always valid due to
        // nesting of labels, but we'll fix that up later.)
        replaceCurrent(parent.make(curr->type));
      }
    }
  };
  Modder modder(wasm, *this);
  modder.walk(func->body);
}

void TranslateToFuzzReader::fixLabels(Function* func) {
  struct Fixer
    : public ControlFlowWalker<Fixer, UnifiedExpressionVisitor<Fixer>> {
    Module& wasm;
    TranslateToFuzzReader& parent;

    Fixer(Module& wasm, TranslateToFuzzReader& parent)
      : wasm(wasm), parent(parent) {}

    // Track seen names to find duplication, which is invalid.
    std::set<Name> seen;

    void visitExpression(Expression* curr) {
      // Note all scope names, and fix up all uses.
      BranchUtils::operateOnScopeNameDefs(curr, [&](Name& name) {
        if (name.is()) {
          if (seen.count(name)) {
            replace();
          } else {
            seen.insert(name);
          }
        }
      });
      BranchUtils::operateOnScopeNameUses(curr, [&](Name& name) {
        if (name.is()) {
          replaceIfInvalid(name);
        }
      });
    }

    bool replaceIfInvalid(Name target) {
      if (!hasBreakTarget(target)) {
        // There is no valid parent, replace with something trivially safe.
        replace();
        return true;
      }
      return false;
    }

    void replace() { replaceCurrent(parent.makeTrivial(getCurrent()->type)); }

    bool hasBreakTarget(Name name) {
      if (controlFlowStack.empty()) {
        return false;
      }
      Index i = controlFlowStack.size() - 1;
      while (1) {
        auto* curr = controlFlowStack[i];
        if (auto* block = curr->dynCast<Block>()) {
          if (name == block->name) {
            return true;
          }
        } else if (auto* loop = curr->dynCast<Loop>()) {
          if (name == loop->name) {
            return true;
          }
        } else {
          // an if or a try, ignorable
          assert(curr->is<If>() || curr->is<Try>());
        }
        if (i == 0) {
          return false;
        }
        i--;
      }
    }
  };
  Fixer fixer(wasm, *this);
  fixer.walk(func->body);
  ReFinalize().walkFunctionInModule(func, &wasm);
}

void TranslateToFuzzReader::modifyInitialFunctions() {
  if (wasm.functions.empty()) {
    return;
  }
  // Pick a chance to fuzz the contents of a function.
  const int RESOLUTION = 10;
  auto chance = upTo(RESOLUTION + 1);
  // Do not iterate directly on wasm.functions itself (that is, avoid
  //   for (x : wasm.functions)
  // ) as we may add to it as we go through the functions - make() can add new
  // functions to implement a RefFunc. Instead, use an index. This avoids an
  // iterator invalidation, and also we will process those new functions at
  // the end (currently that is not needed atm, but it might in the future).
  for (Index i = 0; i < wasm.functions.size(); i++) {
    auto* func = wasm.functions[i].get();
    FunctionCreationContext context(*this, func);
    if (func->imported()) {
      // We can't allow extra imports, as the fuzzing infrastructure wouldn't
      // know what to provide.
      func->module = func->base = Name();
      func->body = make(func->getResults());
    }
    // Optionally, fuzz the function contents.
    if (upTo(RESOLUTION) >= chance) {
      dropToLog(func);
      // TODO add some locals? and the rest of addFunction's operations?
      // TODO: interposition, replace initial a(b) with a(RANDOM_THING(b))
      // TODO: if we add OOB checks after creation, then we can do it on
      //       initial contents too, and it may be nice to *not* run these
      //       passes, like we don't run them on new functions. But, we may
      //       still want to run them some of the time, at least, so that we
      //       check variations on initial testcases even at the risk of OOB.
      recombine(func);
      mutate(func);
      fixLabels(func);
    }
  }
  // Remove a start function - the fuzzing harness expects code to run only
  // from exports.
  wasm.start = Name();
}

void TranslateToFuzzReader::dropToLog(Function* func) {
  // Don't always do this.
  if (oneIn(2)) {
    return;
  }
  struct Modder : public PostWalker<Modder> {
    Module& wasm;
    TranslateToFuzzReader& parent;

    Modder(Module& wasm, TranslateToFuzzReader& parent)
      : wasm(wasm), parent(parent) {}

    void visitDrop(Drop* curr) {
      if (parent.isLoggableType(curr->value->type) && parent.oneIn(2)) {
        replaceCurrent(parent.builder.makeCall(std::string("log-") +
                                                 curr->value->type.toString(),
                                               {curr->value},
                                               Type::none));
      }
    }
  };
  Modder modder(wasm, *this);
  modder.walk(func->body);
}

void TranslateToFuzzReader::addInvocations(Function* func) {
  Name name = func->name.str + std::string("_invoker");
  if (wasm.getFunctionOrNull(name) || wasm.getExportOrNull(name)) {
    return;
  }
  auto invoker = builder.makeFunction(name, Signature(), {});
  Block* body = builder.makeBlock();
  invoker->body = body;
  FunctionCreationContext context(*this, invoker.get());
  std::vector<Expression*> invocations;
  while (oneIn(2) && !random.finished()) {
    std::vector<Expression*> args;
    for (const auto& type : func->getParams()) {
      args.push_back(makeConst(type));
    }
    Expression* invoke = builder.makeCall(func->name, args, func->getResults());
    if (func->getResults().isConcrete()) {
      invoke = builder.makeDrop(invoke);
    }
    invocations.push_back(invoke);
    // log out memory in some cases
    if (oneIn(2)) {
      invocations.push_back(makeMemoryHashLogging());
    }
  }
  if (invocations.empty()) {
    return;
  }
  body->list.set(invocations);
  wasm.addFunction(std::move(invoker));
  wasm.addExport(builder.makeExport(name, name, ExternalKind::Function));
}

Expression* TranslateToFuzzReader::make(Type type) {
  auto subtype = getSubType(type);
  // When we should stop, emit something small (but not necessarily trivial).
  if (random.finished() || nesting >= 5 * NESTING_LIMIT || // hard limit
      (nesting >= NESTING_LIMIT && !oneIn(3))) {
    if (type.isConcrete()) {
      if (oneIn(2)) {
        return makeConst(subtype);
      } else {
        return makeLocalGet(subtype);
      }
    } else if (type == Type::none) {
      if (oneIn(2)) {
        return makeNop(type);
      } else {
        return makeLocalSet(type);
      }
    }
    assert(type == Type::unreachable);
    return makeTrivial(type);
  }
  nesting++;
  Expression* ret = nullptr;
  if (type.isConcrete()) {
    ret = _makeConcrete(subtype);
  } else if (type == Type::none) {
    ret = _makenone();
  } else {
    assert(type == Type::unreachable);
    ret = _makeunreachable();
  }
  // We should create the right type of thing.
  assert(Type::isSubType(ret->type, type));
  nesting--;
  return ret;
}

Expression* TranslateToFuzzReader::_makeConcrete(Type type) {
  bool canMakeControlFlow = !type.isTuple() || wasm.features.hasMultivalue();
  using Self = TranslateToFuzzReader;
  FeatureOptions<Expression* (Self::*)(Type)> options;
  using WeightedOption = decltype(options)::WeightedOption;
  options.add(FeatureSet::MVP,
              WeightedOption{&Self::makeLocalGet, VeryImportant},
              WeightedOption{&Self::makeLocalSet, VeryImportant},
              WeightedOption{&Self::makeGlobalGet, Important},
              WeightedOption{&Self::makeConst, Important});
  if (canMakeControlFlow) {
    options
      .add(FeatureSet::MVP,
           WeightedOption{&Self::makeBlock, Important},
           WeightedOption{&Self::makeIf, Important},
           WeightedOption{&Self::makeLoop, Important},
           WeightedOption{&Self::makeBreak, Important},
           &Self::makeCall,
           &Self::makeCallIndirect)
      .add(FeatureSet::TypedFunctionReferences | FeatureSet::ReferenceTypes,
           &Self::makeCallRef);
  }
  if (type.isSingle()) {
    options
      .add(FeatureSet::MVP,
           WeightedOption{&Self::makeUnary, Important},
           WeightedOption{&Self::makeBinary, Important},
           &Self::makeSelect)
      .add(FeatureSet::Multivalue, &Self::makeTupleExtract);
  }
  if (type.isSingle() && !type.isRef() && !type.isRtt()) {
    options.add(FeatureSet::MVP, {&Self::makeLoad, Important});
    options.add(FeatureSet::SIMD, &Self::makeSIMD);
  }
  if (type.isInteger()) {
    options.add(FeatureSet::Atomics, &Self::makeAtomic);
  }
  if (type == Type::i32) {
    options.add(FeatureSet::ReferenceTypes, &Self::makeRefIsNull);
    options.add(FeatureSet::ReferenceTypes | FeatureSet::GC,
                &Self::makeRefEq,
                &Self::makeI31Get);
  }
  if (type.isTuple()) {
    options.add(FeatureSet::Multivalue, &Self::makeTupleMake);
  }
  if (type == Type::i31ref) {
    options.add(FeatureSet::ReferenceTypes | FeatureSet::GC, &Self::makeI31New);
  }
  // TODO: struct.get and other GC things
  return (this->*pick(options))(type);
}

Expression* TranslateToFuzzReader::_makenone() {
  auto choice = upTo(100);
  if (choice < LOGGING_PERCENT) {
    if (choice < LOGGING_PERCENT / 2) {
      return makeLogging();
    } else {
      return makeMemoryHashLogging();
    }
  }
  using Self = TranslateToFuzzReader;
  auto options = FeatureOptions<Expression* (Self::*)(Type)>();
  using WeightedOption = decltype(options)::WeightedOption;
  options
    .add(FeatureSet::MVP,
         WeightedOption{&Self::makeLocalSet, VeryImportant},
         WeightedOption{&Self::makeBlock, Important},
         WeightedOption{&Self::makeIf, Important},
         WeightedOption{&Self::makeLoop, Important},
         WeightedOption{&Self::makeBreak, Important},
         WeightedOption{&Self::makeStore, Important},
         &Self::makeCall,
         &Self::makeCallIndirect,
         &Self::makeDrop,
         &Self::makeNop,
         &Self::makeGlobalSet)
    .add(FeatureSet::BulkMemory, &Self::makeBulkMemory)
    .add(FeatureSet::Atomics, &Self::makeAtomic)
    .add(FeatureSet::TypedFunctionReferences | FeatureSet::ReferenceTypes,
         &Self::makeCallRef);
  return (this->*pick(options))(Type::none);
}

Expression* TranslateToFuzzReader::_makeunreachable() {
  using Self = TranslateToFuzzReader;
  auto options = FeatureOptions<Expression* (Self::*)(Type)>();
  using WeightedOption = decltype(options)::WeightedOption;
  options
    .add(FeatureSet::MVP,
         WeightedOption{&Self::makeLocalSet, VeryImportant},
         WeightedOption{&Self::makeBlock, Important},
         WeightedOption{&Self::makeIf, Important},
         WeightedOption{&Self::makeLoop, Important},
         WeightedOption{&Self::makeBreak, Important},
         WeightedOption{&Self::makeStore, Important},
         WeightedOption{&Self::makeUnary, Important},
         WeightedOption{&Self::makeBinary, Important},
         WeightedOption{&Self::makeUnreachable, Important},
         &Self::makeCall,
         &Self::makeCallIndirect,
         &Self::makeSelect,
         &Self::makeSwitch,
         &Self::makeDrop,
         &Self::makeReturn)
    .add(FeatureSet::TypedFunctionReferences | FeatureSet::ReferenceTypes,
         &Self::makeCallRef);
  return (this->*pick(options))(Type::unreachable);
}

Expression* TranslateToFuzzReader::makeTrivial(Type type) {
  if (type.isConcrete()) {
    if (oneIn(2)) {
      return makeLocalGet(type);
    } else {
      return makeConst(type);
    }
  } else if (type == Type::none) {
    return makeNop(type);
  }
  assert(type == Type::unreachable);
  Expression* ret = nullptr;
  if (funcContext->func->getResults().isConcrete()) {
    ret = makeTrivial(funcContext->func->getResults());
  }
  return builder.makeReturn(ret);
}

Expression* TranslateToFuzzReader::makeBlock(Type type) {
  auto* ret = builder.makeBlock();
  ret->type = type; // so we have it during child creation
  ret->name = makeLabel();
  funcContext->breakableStack.push_back(ret);
  Index num = upToSquared(BLOCK_FACTOR - 1); // we add another later
  if (nesting >= NESTING_LIMIT / 2) {
    // smaller blocks past the limit
    num /= 2;
    if (nesting >= NESTING_LIMIT && oneIn(2)) {
      // smaller blocks past the limit
      num /= 2;
    }
  }
  // not likely to have a block of size 1
  if (num == 0 && !oneIn(10)) {
    num++;
  }
  while (num > 0 && !random.finished()) {
    ret->list.push_back(make(Type::none));
    num--;
  }
  // give a chance to make the final element an unreachable break, instead
  // of concrete - a common pattern (branch to the top of a loop etc.)
  if (!random.finished() && type.isConcrete() && oneIn(2)) {
    ret->list.push_back(makeBreak(Type::unreachable));
  } else {
    ret->list.push_back(make(type));
  }
  funcContext->breakableStack.pop_back();
  if (type.isConcrete()) {
    ret->finalize(type);
  } else {
    ret->finalize();
  }
  if (ret->type != type) {
    // e.g. we might want an unreachable block, but a child breaks to it
    assert(type == Type::unreachable && ret->type == Type::none);
    return builder.makeSequence(ret, make(Type::unreachable));
  }
  return ret;
}

Expression* TranslateToFuzzReader::makeLoop(Type type) {
  auto* ret = wasm.allocator.alloc<Loop>();
  ret->type = type; // So we have it during child creation
  ret->name = makeLabel();
  funcContext->breakableStack.push_back(ret);
  funcContext->hangStack.push_back(ret);
  // Either create random content, or do something more targeted
  if (oneIn(2)) {
    ret->body = makeMaybeBlock(type);
  } else {
    // Ensure a branch back. Also optionally create some loop vars.
    std::vector<Expression*> list;
    list.push_back(makeMaybeBlock(Type::none)); // Primary contents
    // Possible branch back
    list.push_back(builder.makeBreak(ret->name, nullptr, makeCondition()));
    list.push_back(make(type)); // Final element, so we have the right type
    ret->body = builder.makeBlock(list, type);
  }
  funcContext->breakableStack.pop_back();
  funcContext->hangStack.pop_back();
  ret->finalize(type);
  return ret;
}

Expression* TranslateToFuzzReader::makeCondition() {
  // We want a 50-50 chance for the condition to be taken, for interesting
  // execution paths. by itself, there is bias (e.g. most consts are "yes") so
  // even that out with noise
  auto* ret = make(Type::i32);
  if (oneIn(2)) {
    ret = builder.makeUnary(UnaryOp::EqZInt32, ret);
  }
  return ret;
}

Expression* TranslateToFuzzReader::makeMaybeBlock(Type type) {
  // if past the limit, prefer not to emit blocks
  if (nesting >= NESTING_LIMIT || oneIn(3)) {
    return make(type);
  } else {
    return makeBlock(type);
  }
}

Expression* TranslateToFuzzReader::buildIf(const struct ThreeArgs& args,
                                           Type type) {
  return builder.makeIf(args.a, args.b, args.c, type);
}

Expression* TranslateToFuzzReader::makeIf(Type type) {
  auto* condition = makeCondition();
  funcContext->hangStack.push_back(nullptr);
  auto* ret =
    buildIf({condition, makeMaybeBlock(type), makeMaybeBlock(type)}, type);
  funcContext->hangStack.pop_back();
  return ret;
}

Expression* TranslateToFuzzReader::makeBreak(Type type) {
  if (funcContext->breakableStack.empty()) {
    return makeTrivial(type);
  }
  Expression* condition = nullptr;
  if (type != Type::unreachable) {
    funcContext->hangStack.push_back(nullptr);
    condition = makeCondition();
  }
  // we need to find a proper target to break to; try a few times
  int tries = TRIES;
  while (tries-- > 0) {
    auto* target = pick(funcContext->breakableStack);
    auto name = getTargetName(target);
    auto valueType = getTargetType(target);
    if (type.isConcrete()) {
      // we are flowing out a value
      if (valueType != type) {
        // we need to break to a proper place
        continue;
      }
      auto* ret = builder.makeBreak(name, make(type), condition);
      funcContext->hangStack.pop_back();
      return ret;
    } else if (type == Type::none) {
      if (valueType != Type::none) {
        // we need to break to a proper place
        continue;
      }
      auto* ret = builder.makeBreak(name, nullptr, condition);
      funcContext->hangStack.pop_back();
      return ret;
    } else {
      assert(type == Type::unreachable);
      if (valueType != Type::none) {
        // we need to break to a proper place
        continue;
      }
      // we are about to make an *un*conditional break. if it is
      // to a loop, we prefer there to be a condition along the
      // way, to reduce the chance of infinite looping
      size_t conditions = 0;
      int i = funcContext->hangStack.size();
      while (--i >= 0) {
        auto* item = funcContext->hangStack[i];
        if (item == nullptr) {
          conditions++;
        } else if (auto* loop = item->cast<Loop>()) {
          if (loop->name == name) {
            // we found the target, no more conditions matter
            break;
          }
        }
      }
      switch (conditions) {
        case 0: {
          if (!oneIn(4)) {
            continue;
          }
          break;
        }
        case 1: {
          if (!oneIn(2)) {
            continue;
          }
          break;
        }
        default: {
          if (oneIn(conditions + 1)) {
            continue;
          }
        }
      }
      return builder.makeBreak(name);
    }
  }
  // we failed to find something
  if (type != Type::unreachable) {
    funcContext->hangStack.pop_back();
  }
  return makeTrivial(type);
}

Expression* TranslateToFuzzReader::makeCall(Type type) {
  int tries = TRIES;
  bool isReturn;
  while (tries-- > 0) {
    Function* target = funcContext->func;
    if (!wasm.functions.empty() && !oneIn(wasm.functions.size())) {
      target = pick(wasm.functions).get();
    }
    isReturn = type == Type::unreachable && wasm.features.hasTailCall() &&
               funcContext->func->getResults() == target->getResults();
    if (target->getResults() != type && !isReturn) {
      continue;
    }
    // we found one!
    std::vector<Expression*> args;
    for (const auto& argType : target->getParams()) {
      args.push_back(make(argType));
    }
    return builder.makeCall(target->name, args, type, isReturn);
  }
  // we failed to find something
  return makeTrivial(type);
}

Expression* TranslateToFuzzReader::makeCallIndirect(Type type) {
  auto& randomElem = wasm.elementSegments[upTo(wasm.elementSegments.size())];
  auto& data = randomElem->data;
  if (data.empty()) {
    return make(type);
  }
  // look for a call target with the right type
  Index start = upTo(data.size());
  Index i = start;
  Function* targetFn;
  bool isReturn;
  while (1) {
    // TODO: handle unreachable
    if (auto* get = data[i]->dynCast<RefFunc>()) {
      targetFn = wasm.getFunction(get->func);
      isReturn = type == Type::unreachable && wasm.features.hasTailCall() &&
                 funcContext->func->getResults() == targetFn->getResults();
      if (targetFn->getResults() == type || isReturn) {
        break;
      }
    }
    i++;
    if (i == data.size()) {
      i = 0;
    }
    if (i == start) {
      return makeTrivial(type);
    }
  }
  // with high probability, make sure the type is valid  otherwise, most are
  // going to trap
  Expression* target;
  if (!allowOOB || !oneIn(10)) {
    target = builder.makeConst(int32_t(i));
  } else {
    target = make(Type::i32);
  }
  std::vector<Expression*> args;
  for (const auto& type : targetFn->getParams()) {
    args.push_back(make(type));
  }
  // TODO: use a random table
  return builder.makeCallIndirect(
    funcrefTableName, target, args, targetFn->type, isReturn);
}

Expression* TranslateToFuzzReader::makeCallRef(Type type) {
  // look for a call target with the right type
  Function* target;
  bool isReturn;
  size_t i = 0;
  while (1) {
    if (i == TRIES || wasm.functions.empty()) {
      // We can't find a proper target, give up.
      return makeTrivial(type);
    }
    // TODO: handle unreachable
    target = wasm.functions[upTo(wasm.functions.size())].get();
    isReturn = type == Type::unreachable && wasm.features.hasTailCall() &&
               funcContext->func->getResults() == target->getResults();
    if (target->getResults() == type || isReturn) {
      break;
    }
    i++;
  }
  std::vector<Expression*> args;
  for (const auto& type : target->getParams()) {
    args.push_back(make(type));
  }
  // TODO: half the time make a completely random item with that type.
  return builder.makeCallRef(
    builder.makeRefFunc(target->name, target->type), args, type, isReturn);
}

Expression* TranslateToFuzzReader::makeLocalGet(Type type) {
  auto& locals = funcContext->typeLocals[type];
  if (locals.empty()) {
    return makeConst(type);
  }
  return builder.makeLocalGet(pick(locals), type);
}

Expression* TranslateToFuzzReader::makeLocalSet(Type type) {
  bool tee = type != Type::none;
  Type valueType;
  if (tee) {
    valueType = type;
  } else {
    valueType = getConcreteType();
  }
  auto& locals = funcContext->typeLocals[valueType];
  if (locals.empty()) {
    return makeTrivial(type);
  }
  auto* value = make(valueType);
  if (tee) {
    return builder.makeLocalTee(pick(locals), value, valueType);
  } else {
    return builder.makeLocalSet(pick(locals), value);
  }
}

bool TranslateToFuzzReader::isValidGlobal(Name name) {
  return name != HANG_LIMIT_GLOBAL;
}

Expression* TranslateToFuzzReader::makeGlobalGet(Type type) {
  auto it = globalsByType.find(type);
  if (it == globalsByType.end() || it->second.empty()) {
    return makeConst(type);
  }
  auto name = pick(it->second);
  if (isValidGlobal(name)) {
    return builder.makeGlobalGet(name, type);
  } else {
    return makeTrivial(type);
  }
}

Expression* TranslateToFuzzReader::makeGlobalSet(Type type) {
  assert(type == Type::none);
  type = getConcreteType();
  auto it = globalsByType.find(type);
  if (it == globalsByType.end() || it->second.empty()) {
    return makeTrivial(Type::none);
  }
  auto name = pick(it->second);
  if (isValidGlobal(name)) {
    return builder.makeGlobalSet(name, make(type));
  } else {
    return makeTrivial(Type::none);
  }
}

Expression* TranslateToFuzzReader::makeTupleMake(Type type) {
  assert(wasm.features.hasMultivalue());
  assert(type.isTuple());
  std::vector<Expression*> elements;
  for (const auto& t : type) {
    elements.push_back(make(t));
  }
  return builder.makeTupleMake(std::move(elements));
}

Expression* TranslateToFuzzReader::makeTupleExtract(Type type) {
  // Tuples can require locals in binary format conversions.
  if (!type.isDefaultable()) {
    return makeTrivial(type);
  }
  assert(wasm.features.hasMultivalue());
  assert(type.isSingle() && type.isConcrete());
  Type tupleType = getTupleType();

  // Find indices from which we can extract `type`
  std::vector<size_t> extractIndices;
  size_t i = 0;
  for (const auto& t : tupleType) {
    if (t == type) {
      extractIndices.push_back(i);
    }
    ++i;
  }

  // If there are none, inject one
  if (extractIndices.size() == 0) {
    std::vector<Type> newElements(tupleType.begin(), tupleType.end());
    size_t injected = upTo(newElements.size());
    newElements[injected] = type;
    tupleType = Type(newElements);
    extractIndices.push_back(injected);
  }

  Index index = pick(extractIndices);
  Expression* child = make(tupleType);
  return builder.makeTupleExtract(child, index);
}

Expression* TranslateToFuzzReader::makePointer() {
  auto* ret = make(wasm.memory.indexType);
  // with high probability, mask the pointer so it's in a reasonable
  // range. otherwise, most pointers are going to be out of range and
  // most memory ops will just trap
  if (!allowOOB || !oneIn(10)) {
    if (wasm.memory.is64()) {
      ret = builder.makeBinary(
        AndInt64, ret, builder.makeConst(int64_t(USABLE_MEMORY - 1)));
    } else {
      ret = builder.makeBinary(
        AndInt32, ret, builder.makeConst(int32_t(USABLE_MEMORY - 1)));
    }
  }
  return ret;
}

Expression* TranslateToFuzzReader::makeNonAtomicLoad(Type type) {
  auto offset = logify(get());
  auto ptr = makePointer();
  switch (type.getBasic()) {
    case Type::i32: {
      bool signed_ = get() & 1;
      switch (upTo(3)) {
        case 0:
          return builder.makeLoad(1, signed_, offset, 1, ptr, type);
        case 1:
          return builder.makeLoad(2, signed_, offset, pick(1, 2), ptr, type);
        case 2:
          return builder.makeLoad(4, signed_, offset, pick(1, 2, 4), ptr, type);
      }
      WASM_UNREACHABLE("unexpected value");
    }
    case Type::i64: {
      bool signed_ = get() & 1;
      switch (upTo(4)) {
        case 0:
          return builder.makeLoad(1, signed_, offset, 1, ptr, type);
        case 1:
          return builder.makeLoad(2, signed_, offset, pick(1, 2), ptr, type);
        case 2:
          return builder.makeLoad(4, signed_, offset, pick(1, 2, 4), ptr, type);
        case 3:
          return builder.makeLoad(
            8, signed_, offset, pick(1, 2, 4, 8), ptr, type);
      }
      WASM_UNREACHABLE("unexpected value");
    }
    case Type::f32: {
      return builder.makeLoad(4, false, offset, pick(1, 2, 4), ptr, type);
    }
    case Type::f64: {
      return builder.makeLoad(8, false, offset, pick(1, 2, 4, 8), ptr, type);
    }
    case Type::v128: {
      if (!wasm.features.hasSIMD()) {
        return makeTrivial(type);
      }
      return builder.makeLoad(
        16, false, offset, pick(1, 2, 4, 8, 16), ptr, type);
    }
    case Type::funcref:
    case Type::externref:
    case Type::anyref:
    case Type::eqref:
    case Type::i31ref:
    case Type::dataref:
    case Type::none:
    case Type::unreachable:
      WASM_UNREACHABLE("invalid type");
  }
  WASM_UNREACHABLE("invalid type");
}

Expression* TranslateToFuzzReader::makeLoad(Type type) {
  // reference types cannot be stored in memory
  if (!allowMemory || type.isRef()) {
    return makeTrivial(type);
  }
  auto* ret = makeNonAtomicLoad(type);
  if (type != Type::i32 && type != Type::i64) {
    return ret;
  }
  if (!wasm.features.hasAtomics() || oneIn(2)) {
    return ret;
  }
  // make it atomic
  auto* load = ret->cast<Load>();
  wasm.memory.shared = true;
  load->isAtomic = true;
  load->signed_ = false;
  load->align = load->bytes;
  return load;
}

Expression* TranslateToFuzzReader::makeNonAtomicStore(Type type) {
  if (type == Type::unreachable) {
    // make a normal store, then make it unreachable
    auto* ret = makeNonAtomicStore(getStorableType());
    auto* store = ret->dynCast<Store>();
    if (!store) {
      return ret;
    }
    switch (upTo(3)) {
      case 0:
        store->ptr = make(Type::unreachable);
        break;
      case 1:
        store->value = make(Type::unreachable);
        break;
      case 2:
        store->ptr = make(Type::unreachable);
        store->value = make(Type::unreachable);
        break;
    }
    store->finalize();
    return store;
  }
  // the type is none or unreachable. we also need to pick the value
  // type.
  if (type == Type::none) {
    type = getStorableType();
  }
  auto offset = logify(get());
  auto ptr = makePointer();
  auto value = make(type);
  switch (type.getBasic()) {
    case Type::i32: {
      switch (upTo(3)) {
        case 0:
          return builder.makeStore(1, offset, 1, ptr, value, type);
        case 1:
          return builder.makeStore(2, offset, pick(1, 2), ptr, value, type);
        case 2:
          return builder.makeStore(4, offset, pick(1, 2, 4), ptr, value, type);
      }
      WASM_UNREACHABLE("invalid value");
    }
    case Type::i64: {
      switch (upTo(4)) {
        case 0:
          return builder.makeStore(1, offset, 1, ptr, value, type);
        case 1:
          return builder.makeStore(2, offset, pick(1, 2), ptr, value, type);
        case 2:
          return builder.makeStore(4, offset, pick(1, 2, 4), ptr, value, type);
        case 3:
          return builder.makeStore(
            8, offset, pick(1, 2, 4, 8), ptr, value, type);
      }
      WASM_UNREACHABLE("invalid value");
    }
    case Type::f32: {
      return builder.makeStore(4, offset, pick(1, 2, 4), ptr, value, type);
    }
    case Type::f64: {
      return builder.makeStore(8, offset, pick(1, 2, 4, 8), ptr, value, type);
    }
    case Type::v128: {
      if (!wasm.features.hasSIMD()) {
        return makeTrivial(type);
      }
      return builder.makeStore(
        16, offset, pick(1, 2, 4, 8, 16), ptr, value, type);
    }
    case Type::funcref:
    case Type::externref:
    case Type::anyref:
    case Type::eqref:
    case Type::i31ref:
    case Type::dataref:
    case Type::none:
    case Type::unreachable:
      WASM_UNREACHABLE("invalid type");
  }
  WASM_UNREACHABLE("invalid type");
}

Expression* TranslateToFuzzReader::makeStore(Type type) {
  if (!allowMemory || type.isRef()) {
    return makeTrivial(type);
  }
  auto* ret = makeNonAtomicStore(type);
  auto* store = ret->dynCast<Store>();
  if (!store) {
    return ret;
  }
  if (store->value->type != Type::i32 && store->value->type != Type::i64) {
    return store;
  }
  if (!wasm.features.hasAtomics() || oneIn(2)) {
    return store;
  }
  // make it atomic
  wasm.memory.shared = true;
  store->isAtomic = true;
  store->align = store->bytes;
  return store;
}

// Makes a small change to a constant value.
Literal TranslateToFuzzReader::tweak(Literal value) {
  auto type = value.type;
  if (type.isVector()) {
    // TODO: tweak each lane?
    return value;
  }
  // +- 1
  switch (upTo(5)) {
    case 0:
      value = value.add(Literal::makeNegOne(type));
      break;
    case 1:
      value = value.add(Literal::makeOne(type));
      break;
    default: {
    }
  }
  // For floats, optionally add a non-integer adjustment in +- [-1, 1]
  if (type.isFloat() && oneIn(2)) {
    const int RANGE = 1000;
    auto RANGE_LITERAL = Literal::makeFromInt32(RANGE, type);
    // adjustment -> [0, 2 * RANGE]
    auto adjustment = Literal::makeFromInt32(upTo(2 * RANGE + 1), type);
    // adjustment -> [-RANGE, RANGE]
    adjustment = adjustment.sub(RANGE_LITERAL);
    // adjustment -> [-1, 1]
    adjustment = adjustment.div(RANGE_LITERAL);
    value = value.add(adjustment);
  }
  // Flip sign.
  if (oneIn(2)) {
    value = value.mul(Literal::makeNegOne(type));
  }
  return value;
}

Literal TranslateToFuzzReader::makeLiteral(Type type) {
  if (type == Type::v128) {
    // generate each lane individually for random lane interpretation
    switch (upTo(6)) {
      case 0:
        return Literal(std::array<Literal, 16>{{makeLiteral(Type::i32),
                                                makeLiteral(Type::i32),
                                                makeLiteral(Type::i32),
                                                makeLiteral(Type::i32),
                                                makeLiteral(Type::i32),
                                                makeLiteral(Type::i32),
                                                makeLiteral(Type::i32),
                                                makeLiteral(Type::i32),
                                                makeLiteral(Type::i32),
                                                makeLiteral(Type::i32),
                                                makeLiteral(Type::i32),
                                                makeLiteral(Type::i32),
                                                makeLiteral(Type::i32),
                                                makeLiteral(Type::i32),
                                                makeLiteral(Type::i32),
                                                makeLiteral(Type::i32)}});
      case 1:
        return Literal(std::array<Literal, 8>{{makeLiteral(Type::i32),
                                               makeLiteral(Type::i32),
                                               makeLiteral(Type::i32),
                                               makeLiteral(Type::i32),
                                               makeLiteral(Type::i32),
                                               makeLiteral(Type::i32),
                                               makeLiteral(Type::i32),
                                               makeLiteral(Type::i32)}});
      case 2:
        return Literal(std::array<Literal, 4>{{makeLiteral(Type::i32),
                                               makeLiteral(Type::i32),
                                               makeLiteral(Type::i32),
                                               makeLiteral(Type::i32)}});
      case 3:
        return Literal(std::array<Literal, 2>{
          {makeLiteral(Type::i64), makeLiteral(Type::i64)}});
      case 4:
        return Literal(std::array<Literal, 4>{{makeLiteral(Type::f32),
                                               makeLiteral(Type::f32),
                                               makeLiteral(Type::f32),
                                               makeLiteral(Type::f32)}});
      case 5:
        return Literal(std::array<Literal, 2>{
          {makeLiteral(Type::f64), makeLiteral(Type::f64)}});
      default:
        WASM_UNREACHABLE("unexpected value");
    }
  }

  switch (upTo(4)) {
    case 0: {
      // totally random, entire range
      switch (type.getBasic()) {
        case Type::i32:
          return Literal(get32());
        case Type::i64:
          return Literal(get64());
        case Type::f32:
          return Literal(getFloat());
        case Type::f64:
          return Literal(getDouble());
        case Type::v128:
        case Type::funcref:
        case Type::externref:
        case Type::anyref:
        case Type::eqref:
        case Type::i31ref:
        case Type::dataref:
        case Type::none:
        case Type::unreachable:
          WASM_UNREACHABLE("invalid type");
      }
      break;
    }
    case 1: {
      // small range
      int64_t small;
      switch (upTo(6)) {
        case 0:
          small = int8_t(get());
          break;
        case 1:
          small = uint8_t(get());
          break;
        case 2:
          small = int16_t(get16());
          break;
        case 3:
          small = uint16_t(get16());
          break;
        case 4:
          small = int32_t(get32());
          break;
        case 5:
          small = uint32_t(get32());
          break;
        default:
          WASM_UNREACHABLE("invalid value");
      }
      switch (type.getBasic()) {
        case Type::i32:
          return Literal(int32_t(small));
        case Type::i64:
          return Literal(int64_t(small));
        case Type::f32:
          return Literal(float(small));
        case Type::f64:
          return Literal(double(small));
        case Type::v128:
        case Type::funcref:
        case Type::externref:
        case Type::anyref:
        case Type::eqref:
        case Type::i31ref:
        case Type::dataref:
        case Type::none:
        case Type::unreachable:
          WASM_UNREACHABLE("unexpected type");
      }
      break;
    }
    case 2: {
      // special values
      Literal value;
      switch (type.getBasic()) {
        case Type::i32:
          value = Literal(pick<int32_t>(0,
                                        std::numeric_limits<int8_t>::min(),
                                        std::numeric_limits<int8_t>::max(),
                                        std::numeric_limits<int16_t>::min(),
                                        std::numeric_limits<int16_t>::max(),
                                        std::numeric_limits<int32_t>::min(),
                                        std::numeric_limits<int32_t>::max(),
                                        std::numeric_limits<uint8_t>::max(),
                                        std::numeric_limits<uint16_t>::max(),
                                        std::numeric_limits<uint32_t>::max()));
          break;
        case Type::i64:
          value = Literal(pick<int64_t>(0,
                                        std::numeric_limits<int8_t>::min(),
                                        std::numeric_limits<int8_t>::max(),
                                        std::numeric_limits<int16_t>::min(),
                                        std::numeric_limits<int16_t>::max(),
                                        std::numeric_limits<int32_t>::min(),
                                        std::numeric_limits<int32_t>::max(),
                                        std::numeric_limits<int64_t>::min(),
                                        std::numeric_limits<int64_t>::max(),
                                        std::numeric_limits<uint8_t>::max(),
                                        std::numeric_limits<uint16_t>::max(),
                                        std::numeric_limits<uint32_t>::max(),
                                        std::numeric_limits<uint64_t>::max()));
          break;
        case Type::f32:
          value = Literal(pick<float>(0.0f,
                                      -0.0f,
                                      std::numeric_limits<float>::min(),
                                      std::numeric_limits<float>::max(),
                                      std::numeric_limits<int32_t>::min(),
                                      std::numeric_limits<int32_t>::max(),
                                      std::numeric_limits<int64_t>::min(),
                                      std::numeric_limits<int64_t>::max(),
                                      std::numeric_limits<uint32_t>::max(),
                                      std::numeric_limits<uint64_t>::max()));
          break;
        case Type::f64:
          value = Literal(pick<double>(0.0,
                                       -0.0,
                                       std::numeric_limits<float>::min(),
                                       std::numeric_limits<float>::max(),
                                       std::numeric_limits<double>::min(),
                                       std::numeric_limits<double>::max(),
                                       std::numeric_limits<int32_t>::min(),
                                       std::numeric_limits<int32_t>::max(),
                                       std::numeric_limits<int64_t>::min(),
                                       std::numeric_limits<int64_t>::max(),
                                       std::numeric_limits<uint32_t>::max(),
                                       std::numeric_limits<uint64_t>::max()));
          break;
        case Type::v128:
        case Type::funcref:
        case Type::externref:
        case Type::anyref:
        case Type::eqref:
        case Type::i31ref:
        case Type::dataref:
        case Type::none:
        case Type::unreachable:
          WASM_UNREACHABLE("unexpected type");
      }
      return tweak(value);
    }
    case 3: {
      // powers of 2
      Literal value;
      switch (type.getBasic()) {
        case Type::i32:
          value = Literal(int32_t(1) << upTo(32));
          break;
        case Type::i64:
          value = Literal(int64_t(1) << upTo(64));
          break;
        case Type::f32:
          value = Literal(float(int64_t(1) << upTo(64)));
          break;
        case Type::f64:
          value = Literal(double(int64_t(1) << upTo(64)));
          break;
        case Type::v128:
        case Type::funcref:
        case Type::externref:
        case Type::anyref:
        case Type::eqref:
        case Type::i31ref:
        case Type::dataref:
        case Type::none:
        case Type::unreachable:
          WASM_UNREACHABLE("unexpected type");
      }
      return tweak(value);
    }
  }
  WASM_UNREACHABLE("invalid value");
}

Expression* TranslateToFuzzReader::makeRefFuncConst(Type type) {
  // ref.as_non_null is allowed in globals and we don't yet support func.ref in
  // globals because we create globals before we create functions. As a result,
  // we can only create non-nullable function references if we are in a function
  // context for now.
  // TODO: Generate trivial functions to support ref.func in globals.
  assert(type.isNullable() || funcContext);
  if (!funcContext || (type.isNullable() && oneIn(8))) {
    return builder.makeRefNull(type);
  }

  auto heapType = type.getHeapType();
  if (heapType == HeapType::func) {
    // First set to target to the last created function, and try to select
    // among other existing function if possible.
    Function* target = funcContext->func;
    if (!wasm.functions.empty() && !oneIn(wasm.functions.size())) {
      target = pick(wasm.functions).get();
    }
    return builder.makeRefFunc(target->name, target->type);
  } else {
    // TODO: randomize the order
    for (auto& func : wasm.functions) {
      if (Type::isSubType(type, Type(func->type, NonNullable))) {
        return builder.makeRefFunc(func->name, func->type);
      }
    }
    // We don't have a matching function, so create a null with high probability
    // if the type is nullable or otherwise create and cast a null with low
    // probability.
    if ((type.isNullable() && !oneIn(8)) || oneIn(8)) {
      Expression* ret = builder.makeRefNull(Type(heapType, Nullable));
      if (!type.isNullable()) {
        ret = builder.makeRefAs(RefAsNonNull, ret);
      }
      return ret;
    }
    // As a final option, create a new function with the correct signature.
    auto* func = wasm.addFunction(
      builder.makeFunction(Names::getValidFunctionName(wasm, "ref_func_target"),
                           heapType,
                           {},
                           builder.makeUnreachable()));
    return builder.makeRefFunc(func->name, heapType);
  }
}

Expression* TranslateToFuzzReader::makeConst(Type type) {
  if (type.isRef()) {
    assert(wasm.features.hasReferenceTypes());
    if (type.isNullable() && oneIn(8)) {
      return builder.makeRefNull(type);
    }
    auto heapType = type.getHeapType();
    if (heapType.isBasic()) {
      switch (heapType.getBasic()) {
        case HeapType::func:
          return makeRefFuncConst(type);
        case HeapType::ext:
          // No trivial way to create an externref.
          break;
        case HeapType::any: {
          // Choose a subtype we can materialize a constant for. We cannot
          // materialize non-nullable refs to func or i31 in global contexts.
          Nullability nullability = getSubType(type.getNullability());
          HeapType subtype;
          if (funcContext || nullability == Nullable) {
            subtype = pick(HeapType::func, HeapType::i31, HeapType::data);
          } else {
            subtype = HeapType::data;
          }
          return makeConst(Type(subtype, nullability));
        }
        case HeapType::eq: {
          auto nullability = getSubType(type.getNullability());
          // i31.new is not allowed in initializer expressions.
          HeapType subtype;
          if (funcContext) {
            subtype = pick(HeapType::i31, HeapType::data);
          } else {
            subtype = HeapType::data;
          }
          return makeConst(Type(subtype, nullability));
        }
        case HeapType::i31:
          // i31.new is not allowed in initializer expressions.
          if (funcContext) {
            return builder.makeI31New(makeConst(Type::i32));
          } else {
            assert(type.isNullable());
            return builder.makeRefNull(type);
          }
        case HeapType::data:
          // TODO: Construct nontrivial types. For now just create a hard coded
          // struct or array.
          if (oneIn(2)) {
            // Use a local static to avoid creating a fresh nominal types in
            // --nominal mode.
            static HeapType trivialStruct = HeapType(Struct());
            return builder.makeStructNew(trivialStruct,
                                         std::vector<Expression*>{});
          } else {
            // Use a local static to avoid creating a fresh nominal types in
            // --nominal mode.
            static HeapType trivialArray =
              HeapType(Array(Field(Field::PackedType::i8, Immutable)));
            return builder.makeArrayInit(trivialArray, {});
          }
      }
    } else if (heapType.isSignature()) {
      return makeRefFuncConst(type);
    } else {
      // TODO: Handle nontrivial array and struct types.
    }
    // We weren't able to directly materialize a non-null constant. Try again to
    // create a null.
    if (type.isNullable()) {
      return builder.makeRefNull(type);
    }
    // We have to produce a non-null value. Possibly create a null and cast it
    // to non-null even though that will trap at runtime. We must have a
    // function context because the cast is not allowed in globals.
    if (!funcContext) {
      std::cerr << type << "\n";
    }
    assert(funcContext);
    return builder.makeRefAs(RefAsNonNull,
                             builder.makeRefNull(Type(heapType, Nullable)));
  } else if (type.isRtt()) {
    return builder.makeRtt(type);
  } else if (type.isTuple()) {
    std::vector<Expression*> operands;
    for (const auto& t : type) {
      operands.push_back(makeConst(t));
    }
    return builder.makeTupleMake(std::move(operands));
  } else {
    assert(type.isBasic());
    return builder.makeConst(makeLiteral(type));
  }
}

Expression* TranslateToFuzzReader::buildUnary(const UnaryArgs& args) {
  return builder.makeUnary(args.a, args.b);
}

Expression* TranslateToFuzzReader::makeUnary(Type type) {
  assert(!type.isTuple());
  if (type == Type::unreachable) {
    if (auto* unary = makeUnary(getSingleConcreteType())->dynCast<Unary>()) {
      return builder.makeUnary(unary->op, make(Type::unreachable));
    }
    // give up
    return makeTrivial(type);
  }
  // There are no unary ops for reference or RTT types.
  if (type.isRef() || type.isRtt()) {
    return makeTrivial(type);
  }
  switch (type.getBasic()) {
    case Type::i32: {
      auto singleConcreteType = getSingleConcreteType();
      if (singleConcreteType.isRef() || singleConcreteType.isRtt()) {
        // TODO: Do something more interesting here.
        return makeTrivial(type);
      }
      switch (singleConcreteType.getBasic()) {
        case Type::i32: {
          auto op = pick(
            FeatureOptions<UnaryOp>()
              .add(FeatureSet::MVP, EqZInt32, ClzInt32, CtzInt32, PopcntInt32)
              .add(FeatureSet::SignExt, ExtendS8Int32, ExtendS16Int32));
          return buildUnary({op, make(Type::i32)});
        }
        case Type::i64:
          return buildUnary({pick(EqZInt64, WrapInt64), make(Type::i64)});
        case Type::f32: {
          auto op = pick(FeatureOptions<UnaryOp>()
                           .add(FeatureSet::MVP,
                                TruncSFloat32ToInt32,
                                TruncUFloat32ToInt32,
                                ReinterpretFloat32)
                           .add(FeatureSet::TruncSat,
                                TruncSatSFloat32ToInt32,
                                TruncSatUFloat32ToInt32));
          return buildUnary({op, make(Type::f32)});
        }
        case Type::f64: {
          auto op = pick(
            FeatureOptions<UnaryOp>()
              .add(FeatureSet::MVP, TruncSFloat64ToInt32, TruncUFloat64ToInt32)
              .add(FeatureSet::TruncSat,
                   TruncSatSFloat64ToInt32,
                   TruncSatUFloat64ToInt32));
          return buildUnary({op, make(Type::f64)});
        }
        case Type::v128: {
          assert(wasm.features.hasSIMD());
          // TODO: Add the other SIMD unary ops
          return buildUnary({pick(AnyTrueVec128,
                                  AllTrueVecI8x16,
                                  AllTrueVecI16x8,
                                  AllTrueVecI32x4),
                             make(Type::v128)});
        }
        case Type::funcref:
        case Type::externref:
        case Type::anyref:
        case Type::eqref:
        case Type::i31ref:
        case Type::dataref:
        case Type::none:
        case Type::unreachable:
          WASM_UNREACHABLE("unexpected type");
      }
      WASM_UNREACHABLE("invalid type");
    }
    case Type::i64: {
      switch (upTo(4)) {
        case 0: {
          auto op =
            pick(FeatureOptions<UnaryOp>()
                   .add(FeatureSet::MVP, ClzInt64, CtzInt64, PopcntInt64)
                   .add(FeatureSet::SignExt,
                        ExtendS8Int64,
                        ExtendS16Int64,
                        ExtendS32Int64));
          return buildUnary({op, make(Type::i64)});
        }
        case 1:
          return buildUnary(
            {pick(ExtendSInt32, ExtendUInt32), make(Type::i32)});
        case 2: {
          auto op = pick(
            FeatureOptions<UnaryOp>()
              .add(FeatureSet::MVP, TruncSFloat32ToInt64, TruncUFloat32ToInt64)
              .add(FeatureSet::TruncSat,
                   TruncSatSFloat32ToInt64,
                   TruncSatUFloat32ToInt64));
          return buildUnary({op, make(Type::f32)});
        }
        case 3: {
          auto op = pick(FeatureOptions<UnaryOp>()
                           .add(FeatureSet::MVP,
                                TruncSFloat64ToInt64,
                                TruncUFloat64ToInt64,
                                ReinterpretFloat64)
                           .add(FeatureSet::TruncSat,
                                TruncSatSFloat64ToInt64,
                                TruncSatUFloat64ToInt64));
          return buildUnary({op, make(Type::f64)});
        }
      }
      WASM_UNREACHABLE("invalid value");
    }
    case Type::f32: {
      switch (upTo(4)) {
        case 0:
          return buildUnary({pick(NegFloat32,
                                  AbsFloat32,
                                  CeilFloat32,
                                  FloorFloat32,
                                  TruncFloat32,
                                  NearestFloat32,
                                  SqrtFloat32),
                             make(Type::f32)});
        case 1:
          return buildUnary({pick(ConvertUInt32ToFloat32,
                                  ConvertSInt32ToFloat32,
                                  ReinterpretInt32),
                             make(Type::i32)});
        case 2:
          return buildUnary(
            {pick(ConvertUInt64ToFloat32, ConvertSInt64ToFloat32),
             make(Type::i64)});
        case 3:
          return buildUnary({DemoteFloat64, make(Type::f64)});
      }
      WASM_UNREACHABLE("invalid value");
    }
    case Type::f64: {
      switch (upTo(4)) {
        case 0:
          return buildUnary({pick(NegFloat64,
                                  AbsFloat64,
                                  CeilFloat64,
                                  FloorFloat64,
                                  TruncFloat64,
                                  NearestFloat64,
                                  SqrtFloat64),
                             make(Type::f64)});
        case 1:
          return buildUnary(
            {pick(ConvertUInt32ToFloat64, ConvertSInt32ToFloat64),
             make(Type::i32)});
        case 2:
          return buildUnary({pick(ConvertUInt64ToFloat64,
                                  ConvertSInt64ToFloat64,
                                  ReinterpretInt64),
                             make(Type::i64)});
        case 3:
          return buildUnary({PromoteFloat32, make(Type::f32)});
      }
      WASM_UNREACHABLE("invalid value");
    }
    case Type::v128: {
      assert(wasm.features.hasSIMD());
      switch (upTo(5)) {
        case 0:
          return buildUnary({pick(SplatVecI8x16, SplatVecI16x8, SplatVecI32x4),
                             make(Type::i32)});
        case 1:
          return buildUnary({SplatVecI64x2, make(Type::i64)});
        case 2:
          return buildUnary({SplatVecF32x4, make(Type::f32)});
        case 3:
          return buildUnary({SplatVecF64x2, make(Type::f64)});
        case 4:
          return buildUnary({pick(NotVec128,
                                  // TODO: add additional SIMD instructions
                                  NegVecI8x16,
                                  NegVecI16x8,
                                  NegVecI32x4,
                                  NegVecI64x2,
                                  AbsVecF32x4,
                                  NegVecF32x4,
                                  SqrtVecF32x4,
                                  AbsVecF64x2,
                                  NegVecF64x2,
                                  SqrtVecF64x2,
                                  TruncSatSVecF32x4ToVecI32x4,
                                  TruncSatUVecF32x4ToVecI32x4,
                                  ConvertSVecI32x4ToVecF32x4,
                                  ConvertUVecI32x4ToVecF32x4,
                                  ExtendLowSVecI8x16ToVecI16x8,
                                  ExtendHighSVecI8x16ToVecI16x8,
                                  ExtendLowUVecI8x16ToVecI16x8,
                                  ExtendHighUVecI8x16ToVecI16x8,
                                  ExtendLowSVecI16x8ToVecI32x4,
                                  ExtendHighSVecI16x8ToVecI32x4,
                                  ExtendLowUVecI16x8ToVecI32x4,
                                  ExtendHighUVecI16x8ToVecI32x4),
                             make(Type::v128)});
      }
      WASM_UNREACHABLE("invalid value");
    }
    case Type::funcref:
    case Type::externref:
    case Type::anyref:
    case Type::eqref:
    case Type::i31ref:
    case Type::dataref:
    case Type::none:
    case Type::unreachable:
      WASM_UNREACHABLE("unexpected type");
  }
  WASM_UNREACHABLE("invalid type");
}

Expression* TranslateToFuzzReader::buildBinary(const BinaryArgs& args) {
  return builder.makeBinary(args.a, args.b, args.c);
}

Expression* TranslateToFuzzReader::makeBinary(Type type) {
  assert(!type.isTuple());
  if (type == Type::unreachable) {
    if (auto* binary = makeBinary(getSingleConcreteType())->dynCast<Binary>()) {
      return buildBinary(
        {binary->op, make(Type::unreachable), make(Type::unreachable)});
    }
    // give up
    return makeTrivial(type);
  }
  // There are no binary ops for reference or RTT types.
  if (type.isRef() || type.isRtt()) {
    return makeTrivial(type);
  }
  switch (type.getBasic()) {
    case Type::i32: {
      switch (upTo(4)) {
        case 0:
          return buildBinary({pick(AddInt32,
                                   SubInt32,
                                   MulInt32,
                                   DivSInt32,
                                   DivUInt32,
                                   RemSInt32,
                                   RemUInt32,
                                   AndInt32,
                                   OrInt32,
                                   XorInt32,
                                   ShlInt32,
                                   ShrUInt32,
                                   ShrSInt32,
                                   RotLInt32,
                                   RotRInt32,
                                   EqInt32,
                                   NeInt32,
                                   LtSInt32,
                                   LtUInt32,
                                   LeSInt32,
                                   LeUInt32,
                                   GtSInt32,
                                   GtUInt32,
                                   GeSInt32,
                                   GeUInt32),
                              make(Type::i32),
                              make(Type::i32)});
        case 1:
          return buildBinary({pick(EqInt64,
                                   NeInt64,
                                   LtSInt64,
                                   LtUInt64,
                                   LeSInt64,
                                   LeUInt64,
                                   GtSInt64,
                                   GtUInt64,
                                   GeSInt64,
                                   GeUInt64),
                              make(Type::i64),
                              make(Type::i64)});
        case 2:
          return buildBinary({pick(EqFloat32,
                                   NeFloat32,
                                   LtFloat32,
                                   LeFloat32,
                                   GtFloat32,
                                   GeFloat32),
                              make(Type::f32),
                              make(Type::f32)});
        case 3:
          return buildBinary({pick(EqFloat64,
                                   NeFloat64,
                                   LtFloat64,
                                   LeFloat64,
                                   GtFloat64,
                                   GeFloat64),
                              make(Type::f64),
                              make(Type::f64)});
      }
      WASM_UNREACHABLE("invalid value");
    }
    case Type::i64: {
      return buildBinary({pick(AddInt64,
                               SubInt64,
                               MulInt64,
                               DivSInt64,
                               DivUInt64,
                               RemSInt64,
                               RemUInt64,
                               AndInt64,
                               OrInt64,
                               XorInt64,
                               ShlInt64,
                               ShrUInt64,
                               ShrSInt64,
                               RotLInt64,
                               RotRInt64),
                          make(Type::i64),
                          make(Type::i64)});
    }
    case Type::f32: {
      return buildBinary({pick(AddFloat32,
                               SubFloat32,
                               MulFloat32,
                               DivFloat32,
                               CopySignFloat32,
                               MinFloat32,
                               MaxFloat32),
                          make(Type::f32),
                          make(Type::f32)});
    }
    case Type::f64: {
      return buildBinary({pick(AddFloat64,
                               SubFloat64,
                               MulFloat64,
                               DivFloat64,
                               CopySignFloat64,
                               MinFloat64,
                               MaxFloat64),
                          make(Type::f64),
                          make(Type::f64)});
    }
    case Type::v128: {
      assert(wasm.features.hasSIMD());
      return buildBinary({pick(EqVecI8x16,
                               NeVecI8x16,
                               LtSVecI8x16,
                               LtUVecI8x16,
                               GtSVecI8x16,
                               GtUVecI8x16,
                               LeSVecI8x16,
                               LeUVecI8x16,
                               GeSVecI8x16,
                               GeUVecI8x16,
                               EqVecI16x8,
                               NeVecI16x8,
                               LtSVecI16x8,
                               LtUVecI16x8,
                               GtSVecI16x8,
                               GtUVecI16x8,
                               LeSVecI16x8,
                               LeUVecI16x8,
                               GeSVecI16x8,
                               GeUVecI16x8,
                               EqVecI32x4,
                               NeVecI32x4,
                               LtSVecI32x4,
                               LtUVecI32x4,
                               GtSVecI32x4,
                               GtUVecI32x4,
                               LeSVecI32x4,
                               LeUVecI32x4,
                               GeSVecI32x4,
                               GeUVecI32x4,
                               EqVecF32x4,
                               NeVecF32x4,
                               LtVecF32x4,
                               GtVecF32x4,
                               LeVecF32x4,
                               GeVecF32x4,
                               EqVecF64x2,
                               NeVecF64x2,
                               LtVecF64x2,
                               GtVecF64x2,
                               LeVecF64x2,
                               GeVecF64x2,
                               AndVec128,
                               OrVec128,
                               XorVec128,
                               AndNotVec128,
                               AddVecI8x16,
                               AddSatSVecI8x16,
                               AddSatUVecI8x16,
                               SubVecI8x16,
                               SubSatSVecI8x16,
                               SubSatUVecI8x16,
                               MinSVecI8x16,
                               MinUVecI8x16,
                               MaxSVecI8x16,
                               MaxUVecI8x16,
                               // TODO: avgr_u
                               // TODO: q15mulr_sat_s
                               // TODO: extmul
                               AddVecI16x8,
                               AddSatSVecI16x8,
                               AddSatUVecI16x8,
                               SubVecI16x8,
                               SubSatSVecI16x8,
                               SubSatUVecI16x8,
                               MulVecI16x8,
                               MinSVecI16x8,
                               MinUVecI16x8,
                               MaxSVecI16x8,
                               MaxUVecI16x8,
                               AddVecI32x4,
                               SubVecI32x4,
                               MulVecI32x4,
                               MinSVecI32x4,
                               MinUVecI32x4,
                               MaxSVecI32x4,
                               MaxUVecI32x4,
                               DotSVecI16x8ToVecI32x4,
                               AddVecI64x2,
                               SubVecI64x2,
                               AddVecF32x4,
                               SubVecF32x4,
                               MulVecF32x4,
                               DivVecF32x4,
                               MinVecF32x4,
                               MaxVecF32x4,
                               AddVecF64x2,
                               SubVecF64x2,
                               MulVecF64x2,
                               DivVecF64x2,
                               MinVecF64x2,
                               MaxVecF64x2,
                               NarrowSVecI16x8ToVecI8x16,
                               NarrowUVecI16x8ToVecI8x16,
                               NarrowSVecI32x4ToVecI16x8,
                               NarrowUVecI32x4ToVecI16x8,
                               SwizzleVecI8x16),
                          make(Type::v128),
                          make(Type::v128)});
    }
    case Type::funcref:
    case Type::externref:
    case Type::anyref:
    case Type::eqref:
    case Type::i31ref:
    case Type::dataref:
    case Type::none:
    case Type::unreachable:
      WASM_UNREACHABLE("unexpected type");
  }
  WASM_UNREACHABLE("invalid type");
}

Expression* TranslateToFuzzReader::buildSelect(const ThreeArgs& args,
                                               Type type) {
  return builder.makeSelect(args.a, args.b, args.c, type);
}

Expression* TranslateToFuzzReader::makeSelect(Type type) {
  Type subType1 = getSubType(type);
  Type subType2 = getSubType(type);
  return buildSelect({make(Type::i32), make(subType1), make(subType2)}, type);
}

Expression* TranslateToFuzzReader::makeSwitch(Type type) {
  assert(type == Type::unreachable);
  if (funcContext->breakableStack.empty()) {
    return make(type);
  }
  // we need to find proper targets to break to; try a bunch
  int tries = TRIES;
  std::vector<Name> names;
  Type valueType = Type::unreachable;
  while (tries-- > 0) {
    auto* target = pick(funcContext->breakableStack);
    auto name = getTargetName(target);
    auto currValueType = getTargetType(target);
    if (names.empty()) {
      valueType = currValueType;
    } else {
      if (valueType != currValueType) {
        continue; // all values must be the same
      }
    }
    names.push_back(name);
  }
  if (names.size() < 2) {
    // we failed to find enough
    return make(type);
  }
  auto default_ = names.back();
  names.pop_back();
  auto temp1 = make(Type::i32),
       temp2 = valueType.isConcrete() ? make(valueType) : nullptr;
  return builder.makeSwitch(names, default_, temp1, temp2);
}

Expression* TranslateToFuzzReader::makeDrop(Type type) {
  return builder.makeDrop(
    make(type == Type::unreachable ? type : getConcreteType()));
}

Expression* TranslateToFuzzReader::makeReturn(Type type) {
  return builder.makeReturn(funcContext->func->getResults().isConcrete()
                              ? make(funcContext->func->getResults())
                              : nullptr);
}

Expression* TranslateToFuzzReader::makeNop(Type type) {
  assert(type == Type::none);
  return builder.makeNop();
}

Expression* TranslateToFuzzReader::makeUnreachable(Type type) {
  assert(type == Type::unreachable);
  return builder.makeUnreachable();
}

Expression* TranslateToFuzzReader::makeAtomic(Type type) {
  assert(wasm.features.hasAtomics());
  if (!allowMemory) {
    return makeTrivial(type);
  }
  wasm.memory.shared = true;
  if (type == Type::none) {
    return builder.makeAtomicFence();
  }
  if (type == Type::i32 && oneIn(2)) {
    if (ATOMIC_WAITS && oneIn(2)) {
      auto* ptr = makePointer();
      auto expectedType = pick(Type::i32, Type::i64);
      auto* expected = make(expectedType);
      auto* timeout = make(Type::i64);
      return builder.makeAtomicWait(
        ptr, expected, timeout, expectedType, logify(get()));
    } else {
      auto* ptr = makePointer();
      auto* count = make(Type::i32);
      return builder.makeAtomicNotify(ptr, count, logify(get()));
    }
  }
  Index bytes;
  switch (type.getBasic()) {
    case Type::i32: {
      switch (upTo(3)) {
        case 0:
          bytes = 1;
          break;
        case 1:
          bytes = pick(1, 2);
          break;
        case 2:
          bytes = pick(1, 2, 4);
          break;
        default:
          WASM_UNREACHABLE("invalide value");
      }
      break;
    }
    case Type::i64: {
      switch (upTo(4)) {
        case 0:
          bytes = 1;
          break;
        case 1:
          bytes = pick(1, 2);
          break;
        case 2:
          bytes = pick(1, 2, 4);
          break;
        case 3:
          bytes = pick(1, 2, 4, 8);
          break;
        default:
          WASM_UNREACHABLE("invalide value");
      }
      break;
    }
    default:
      WASM_UNREACHABLE("unexpected type");
  }
  auto offset = logify(get());
  auto* ptr = makePointer();
  if (oneIn(2)) {
    auto* value = make(type);
    return builder.makeAtomicRMW(
      pick(RMWAdd, RMWSub, RMWAnd, RMWOr, RMWXor, RMWXchg),
      bytes,
      offset,
      ptr,
      value,
      type);
  } else {
    auto* expected = make(type);
    auto* replacement = make(type);
    return builder.makeAtomicCmpxchg(
      bytes, offset, ptr, expected, replacement, type);
  }
}

Expression* TranslateToFuzzReader::makeSIMD(Type type) {
  assert(wasm.features.hasSIMD());
  if (type.isRef()) {
    return makeTrivial(type);
  }
  if (type != Type::v128) {
    return makeSIMDExtract(type);
  }
  // TODO: Add SIMDLoadStoreLane once it is generally available
  switch (upTo(7)) {
    case 0:
      return makeUnary(Type::v128);
    case 1:
      return makeBinary(Type::v128);
    case 2:
      return makeSIMDReplace();
    case 3:
      return makeSIMDShuffle();
    case 4:
      return makeSIMDTernary();
    case 5:
      return makeSIMDShift();
    case 6:
      return makeSIMDLoad();
  }
  WASM_UNREACHABLE("invalid value");
}

Expression* TranslateToFuzzReader::makeSIMDExtract(Type type) {
  auto op = static_cast<SIMDExtractOp>(0);
  switch (type.getBasic()) {
    case Type::i32:
      op = pick(ExtractLaneSVecI8x16,
                ExtractLaneUVecI8x16,
                ExtractLaneSVecI16x8,
                ExtractLaneUVecI16x8,
                ExtractLaneVecI32x4);
      break;
    case Type::i64:
      op = ExtractLaneVecI64x2;
      break;
    case Type::f32:
      op = ExtractLaneVecF32x4;
      break;
    case Type::f64:
      op = ExtractLaneVecF64x2;
      break;
    case Type::v128:
    case Type::funcref:
    case Type::externref:
    case Type::anyref:
    case Type::eqref:
    case Type::i31ref:
    case Type::dataref:
    case Type::none:
    case Type::unreachable:
      WASM_UNREACHABLE("unexpected type");
  }
  Expression* vec = make(Type::v128);
  uint8_t index = 0;
  switch (op) {
    case ExtractLaneSVecI8x16:
    case ExtractLaneUVecI8x16:
      index = upTo(16);
      break;
    case ExtractLaneSVecI16x8:
    case ExtractLaneUVecI16x8:
      index = upTo(8);
      break;
    case ExtractLaneVecI32x4:
    case ExtractLaneVecF32x4:
      index = upTo(4);
      break;
    case ExtractLaneVecI64x2:
    case ExtractLaneVecF64x2:
      index = upTo(2);
      break;
  }
  return builder.makeSIMDExtract(op, vec, index);
}

Expression* TranslateToFuzzReader::makeSIMDReplace() {
  SIMDReplaceOp op = pick(ReplaceLaneVecI8x16,
                          ReplaceLaneVecI16x8,
                          ReplaceLaneVecI32x4,
                          ReplaceLaneVecI64x2,
                          ReplaceLaneVecF32x4,
                          ReplaceLaneVecF64x2);
  Expression* vec = make(Type::v128);
  uint8_t index;
  Type lane_t;
  switch (op) {
    case ReplaceLaneVecI8x16:
      index = upTo(16);
      lane_t = Type::i32;
      break;
    case ReplaceLaneVecI16x8:
      index = upTo(8);
      lane_t = Type::i32;
      break;
    case ReplaceLaneVecI32x4:
      index = upTo(4);
      lane_t = Type::i32;
      break;
    case ReplaceLaneVecI64x2:
      index = upTo(2);
      lane_t = Type::i64;
      break;
    case ReplaceLaneVecF32x4:
      index = upTo(4);
      lane_t = Type::f32;
      break;
    case ReplaceLaneVecF64x2:
      index = upTo(2);
      lane_t = Type::f64;
      break;
    default:
      WASM_UNREACHABLE("unexpected op");
  }
  Expression* value = make(lane_t);
  return builder.makeSIMDReplace(op, vec, index, value);
}

Expression* TranslateToFuzzReader::makeSIMDShuffle() {
  Expression* left = make(Type::v128);
  Expression* right = make(Type::v128);
  std::array<uint8_t, 16> mask;
  for (size_t i = 0; i < 16; ++i) {
    mask[i] = upTo(32);
  }
  return builder.makeSIMDShuffle(left, right, mask);
}

Expression* TranslateToFuzzReader::makeSIMDTernary() {
  // TODO: Enable qfma/qfms once it is implemented in V8 and the interpreter
  // SIMDTernaryOp op = pick(Bitselect,
  //                         QFMAF32x4,
  //                         QFMSF32x4,
  //                         QFMAF64x2,
  //                         QFMSF64x2);
  SIMDTernaryOp op = Bitselect;
  Expression* a = make(Type::v128);
  Expression* b = make(Type::v128);
  Expression* c = make(Type::v128);
  return builder.makeSIMDTernary(op, a, b, c);
}

Expression* TranslateToFuzzReader::makeSIMDShift() {
  SIMDShiftOp op = pick(ShlVecI8x16,
                        ShrSVecI8x16,
                        ShrUVecI8x16,
                        ShlVecI16x8,
                        ShrSVecI16x8,
                        ShrUVecI16x8,
                        ShlVecI32x4,
                        ShrSVecI32x4,
                        ShrUVecI32x4,
                        ShlVecI64x2,
                        ShrSVecI64x2,
                        ShrUVecI64x2);
  Expression* vec = make(Type::v128);
  Expression* shift = make(Type::i32);
  return builder.makeSIMDShift(op, vec, shift);
}

Expression* TranslateToFuzzReader::makeSIMDLoad() {
  // TODO: add Load{32,64}Zero if merged to proposal
  SIMDLoadOp op = pick(Load8SplatVec128,
                       Load16SplatVec128,
                       Load32SplatVec128,
                       Load64SplatVec128,
                       Load8x8SVec128,
                       Load8x8UVec128,
                       Load16x4SVec128,
                       Load16x4UVec128,
                       Load32x2SVec128,
                       Load32x2UVec128);
  Address offset = logify(get());
  Address align;
  switch (op) {
    case Load8SplatVec128:
      align = 1;
      break;
    case Load16SplatVec128:
      align = pick(1, 2);
      break;
    case Load32SplatVec128:
      align = pick(1, 2, 4);
      break;
    case Load64SplatVec128:
    case Load8x8SVec128:
    case Load8x8UVec128:
    case Load16x4SVec128:
    case Load16x4UVec128:
    case Load32x2SVec128:
    case Load32x2UVec128:
      align = pick(1, 2, 4, 8);
      break;
    case Load32ZeroVec128:
    case Load64ZeroVec128:
      WASM_UNREACHABLE("Unexpected SIMD loads");
  }
  Expression* ptr = makePointer();
  return builder.makeSIMDLoad(op, offset, align, ptr);
}

Expression* TranslateToFuzzReader::makeBulkMemory(Type type) {
  if (!allowMemory) {
    return makeTrivial(type);
  }
  assert(wasm.features.hasBulkMemory());
  assert(type == Type::none);
  switch (upTo(4)) {
    case 0:
      return makeMemoryInit();
    case 1:
      return makeDataDrop();
    case 2:
      return makeMemoryCopy();
    case 3:
      return makeMemoryFill();
  }
  WASM_UNREACHABLE("invalid value");
}

// TODO: support other RefIs variants, and rename this
Expression* TranslateToFuzzReader::makeRefIsNull(Type type) {
  assert(type == Type::i32);
  assert(wasm.features.hasReferenceTypes());
  return builder.makeRefIs(RefIsNull, make(getReferenceType()));
}

Expression* TranslateToFuzzReader::makeRefEq(Type type) {
  assert(type == Type::i32);
  assert(wasm.features.hasReferenceTypes() && wasm.features.hasGC());
  auto* left = make(getEqReferenceType());
  auto* right = make(getEqReferenceType());
  return builder.makeRefEq(left, right);
}

Expression* TranslateToFuzzReader::makeI31New(Type type) {
  assert(type == Type::i31ref);
  assert(wasm.features.hasReferenceTypes() && wasm.features.hasGC());
  auto* value = make(Type::i32);
  return builder.makeI31New(value);
}

Expression* TranslateToFuzzReader::makeI31Get(Type type) {
  assert(type == Type::i32);
  assert(wasm.features.hasReferenceTypes() && wasm.features.hasGC());
  auto* i31 = make(Type::i31ref);
  return builder.makeI31Get(i31, bool(oneIn(2)));
}

Expression* TranslateToFuzzReader::makeMemoryInit() {
  if (!allowMemory) {
    return makeTrivial(Type::none);
  }
  uint32_t segment = upTo(wasm.memory.segments.size());
  size_t totalSize = wasm.memory.segments[segment].data.size();
  size_t offsetVal = upTo(totalSize);
  size_t sizeVal = upTo(totalSize - offsetVal);
  Expression* dest = makePointer();
  Expression* offset = builder.makeConst(int32_t(offsetVal));
  Expression* size = builder.makeConst(int32_t(sizeVal));
  return builder.makeMemoryInit(segment, dest, offset, size);
}

Expression* TranslateToFuzzReader::makeDataDrop() {
  if (!allowMemory) {
    return makeTrivial(Type::none);
  }
  return builder.makeDataDrop(upTo(wasm.memory.segments.size()));
}

Expression* TranslateToFuzzReader::makeMemoryCopy() {
  if (!allowMemory) {
    return makeTrivial(Type::none);
  }
  Expression* dest = makePointer();
  Expression* source = makePointer();
  Expression* size = make(wasm.memory.indexType);
  return builder.makeMemoryCopy(dest, source, size);
}

Expression* TranslateToFuzzReader::makeMemoryFill() {
  if (!allowMemory) {
    return makeTrivial(Type::none);
  }
  Expression* dest = makePointer();
  Expression* value = make(Type::i32);
  Expression* size = make(wasm.memory.indexType);
  return builder.makeMemoryFill(dest, value, size);
}

Type TranslateToFuzzReader::getSingleConcreteType() {
  // TODO: Nontrivial reference types.
  // Skip (ref func), (ref extern), and (ref i31) for now
  // because there is no way to create them in globals. TODO.
  using WeightedOption = FeatureOptions<Type>::WeightedOption;
  return pick(FeatureOptions<Type>()
                .add(FeatureSet::MVP,
                     WeightedOption{Type::i32, VeryImportant},
                     WeightedOption{Type::i64, VeryImportant},
                     WeightedOption{Type::f32, VeryImportant},
                     WeightedOption{Type::f64, VeryImportant})
                .add(FeatureSet::SIMD, WeightedOption{Type::v128, Important})
                .add(FeatureSet::ReferenceTypes, Type::funcref, Type::externref)
                .add(FeatureSet::ReferenceTypes | FeatureSet::GC,
                     // Type(HeapType::func, NonNullable),
                     // Type(HeapType::ext, NonNullable),
                     Type(HeapType::any, Nullable),
                     Type(HeapType::any, NonNullable),
                     Type(HeapType::eq, Nullable),
                     Type(HeapType::eq, NonNullable),
                     Type(HeapType::i31, Nullable),
                     // Type(HeapType::i31, NonNullable),
                     Type(HeapType::data, Nullable),
                     Type(HeapType::data, NonNullable)));
}

Type TranslateToFuzzReader::getReferenceType() {
  return pick(FeatureOptions<Type>()
                .add(FeatureSet::ReferenceTypes, Type::funcref, Type::externref)
                .add(FeatureSet::ReferenceTypes | FeatureSet::GC,
                     Type(HeapType::func, NonNullable),
                     Type(HeapType::ext, NonNullable),
                     Type(HeapType::any, Nullable),
                     Type(HeapType::any, NonNullable),
                     Type(HeapType::eq, Nullable),
                     Type(HeapType::eq, NonNullable),
                     Type(HeapType::i31, Nullable),
                     Type(HeapType::i31, NonNullable),
                     Type(HeapType::data, Nullable),
                     Type(HeapType::data, NonNullable)));
}

Type TranslateToFuzzReader::getEqReferenceType() {
  return pick(
    FeatureOptions<Type>().add(FeatureSet::ReferenceTypes | FeatureSet::GC,
                               Type(HeapType::eq, Nullable),
                               Type(HeapType::eq, NonNullable),
                               Type(HeapType::i31, Nullable),
                               Type(HeapType::i31, NonNullable),
                               Type(HeapType::data, Nullable),
                               Type(HeapType::data, NonNullable)));
}

Type TranslateToFuzzReader::getMVPType() {
  return pick(Type::i32, Type::i64, Type::f32, Type::f64);
}

Type TranslateToFuzzReader::getTupleType() {
  std::vector<Type> elements;
  size_t maxElements = 2 + upTo(MAX_TUPLE_SIZE - 1);
  for (size_t i = 0; i < maxElements; ++i) {
    auto type = getSingleConcreteType();
    // Don't add a non-defaultable type into a tuple, as currently we can't
    // spill them into locals (that would require a "let").
    if (type.isDefaultable()) {
      elements.push_back(type);
    }
  }
  while (elements.size() < 2) {
    elements.push_back(getMVPType());
  }
  return Type(elements);
}

Type TranslateToFuzzReader::getConcreteType() {
  if (wasm.features.hasMultivalue() && oneIn(5)) {
    return getTupleType();
  } else {
    return getSingleConcreteType();
  }
}

Type TranslateToFuzzReader::getControlFlowType() {
  if (oneIn(10)) {
    return Type::none;
  } else {
    return getConcreteType();
  }
}

Type TranslateToFuzzReader::getStorableType() {
  return pick(
    FeatureOptions<Type>()
      .add(FeatureSet::MVP, Type::i32, Type::i64, Type::f32, Type::f64)
      .add(FeatureSet::SIMD, Type::v128));
}

Type TranslateToFuzzReader::getLoggableType() { return pick(loggableTypes); }

bool TranslateToFuzzReader::isLoggableType(Type type) {
  return std::find(loggableTypes.begin(), loggableTypes.end(), type) !=
         loggableTypes.end();
}

Nullability TranslateToFuzzReader::getSubType(Nullability nullability) {
  return nullability == NonNullable ? NonNullable
                                    : oneIn(2) ? Nullable : NonNullable;
}

HeapType TranslateToFuzzReader::getSubType(HeapType type) {
  if (type.isBasic()) {
    switch (type.getBasic()) {
      case HeapType::func:
        // TODO: Typed function references.
        return HeapType::func;
      case HeapType::ext:
        return HeapType::ext;
      case HeapType::any:
        // TODO: nontrivial types as well.
        return pick(HeapType::func,
                    HeapType::ext,
                    HeapType::any,
                    HeapType::eq,
                    HeapType::i31,
                    HeapType::data);
      case HeapType::eq:
        // TODO: nontrivial types as well.
        return pick(HeapType::eq, HeapType::i31, HeapType::data);
      case HeapType::i31:
        return HeapType::i31;
      case HeapType::data:
        // TODO: nontrivial types as well.
        return HeapType::data;
    }
  }
  // TODO: nontrivial types as well.
  return type;
}

Rtt TranslateToFuzzReader::getSubType(Rtt rtt) {
<<<<<<< HEAD
  if (getTypeSystem() == TypeSystem::Nominal) {
    // With nominal typing the depth in rtts must match the nominal hierarchy,
    // so we cannot create a random depth like we do below.
    // TODO: fuzz more stuff?
=======
  if (getTypeSystem() == TypeSystem::Nominal ||
      getTypeSystem() == TypeSystem::Isorecursive) {
    // With nominal or isorecursive typing the depth in rtts must match the
    // nominal hierarchy, so we cannot create a random depth like we do below.
>>>>>>> 50d596b3
    return rtt;
  }
  uint32_t depth = rtt.depth != Rtt::NoDepth
                     ? rtt.depth
                     : oneIn(2) ? Rtt::NoDepth : upTo(MAX_RTT_DEPTH + 1);
  return Rtt(depth, rtt.heapType);
}

Type TranslateToFuzzReader::getSubType(Type type) {
  if (type.isTuple()) {
    std::vector<Type> types;
    for (const auto& t : type) {
      types.push_back(getSubType(t));
    }
    return Type(types);
  } else if (type.isRef()) {
    auto heapType = getSubType(type.getHeapType());
    auto nullability = getSubType(type.getNullability());
    return Type(heapType, nullability);
  } else if (type.isRtt()) {
    return Type(getSubType(type.getRtt()));
  } else {
    // This is an MVP type without subtypes.
    assert(type.isBasic());
    return type;
  }
}

Name TranslateToFuzzReader::getTargetName(Expression* target) {
  if (auto* block = target->dynCast<Block>()) {
    return block->name;
  } else if (auto* loop = target->dynCast<Loop>()) {
    return loop->name;
  }
  WASM_UNREACHABLE("unexpected expr type");
}

Type TranslateToFuzzReader::getTargetType(Expression* target) {
  if (auto* block = target->dynCast<Block>()) {
    return block->type;
  } else if (target->is<Loop>()) {
    return Type::none;
  }
  WASM_UNREACHABLE("unexpected expr type");
}

} // namespace wasm<|MERGE_RESOLUTION|>--- conflicted
+++ resolved
@@ -3041,17 +3041,10 @@
 }
 
 Rtt TranslateToFuzzReader::getSubType(Rtt rtt) {
-<<<<<<< HEAD
-  if (getTypeSystem() == TypeSystem::Nominal) {
-    // With nominal typing the depth in rtts must match the nominal hierarchy,
-    // so we cannot create a random depth like we do below.
-    // TODO: fuzz more stuff?
-=======
   if (getTypeSystem() == TypeSystem::Nominal ||
       getTypeSystem() == TypeSystem::Isorecursive) {
     // With nominal or isorecursive typing the depth in rtts must match the
     // nominal hierarchy, so we cannot create a random depth like we do below.
->>>>>>> 50d596b3
     return rtt;
   }
   uint32_t depth = rtt.depth != Rtt::NoDepth
