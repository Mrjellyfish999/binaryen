--- conflicted
+++ resolved
@@ -717,13 +717,12 @@
 
       // Remove the export if we should.
       auto* exp = wasm.getExport(ctor);
-<<<<<<< HEAD
-      auto* func = wasm.getFunction(exp->value);
-      if (removeExports) {
+      if (!keptExportsSet.count(ctor)) {
         wasm.removeExport(exp->name);
       } else {
         // We are keeping around the export, which should now refer to an
-        // empty function since it doesn't do anything.
+        // empty function since calling the export should do nothing.
+        auto* func = wasm.getFunction(exp->value);
         auto copyName = Names::getValidFunctionName(wasm, func->name);
         auto* copyFunc = ModuleUtils::copyFunction(func, wasm, copyName);
         if (func->getResults() == Type::none) {
@@ -732,17 +731,6 @@
           copyFunc->body =
             Builder(wasm).makeConstantExpression(outcome.results);
         }
-=======
-      if (!keptExportsSet.count(ctor)) {
-        wasm.removeExport(exp->name);
-      } else {
-        // We are keeping around the export, which should now refer to an
-        // empty function since calling the export should do nothing.
-        auto* func = wasm.getFunction(exp->value);
-        auto copyName = Names::getValidFunctionName(wasm, func->name);
-        auto* copyFunc = ModuleUtils::copyFunction(func, wasm, copyName);
-        copyFunc->body = Builder(wasm).makeNop();
->>>>>>> cc36ffd1
         wasm.getExport(exp->name)->value = copyName;
       }
     }
@@ -809,21 +797,9 @@
       "eval those ctors",
       WasmCtorEvalOption,
       Options::Arguments::One,
-<<<<<<< HEAD
-      [&](Options* o, const std::string& argument) { ctorsString = argument; })
-    .add("--remove-exports",
-         "-re",
-         "Whether to remove exports we manage to completely eval (default: 1)",
-         WasmCtorEvalOption,
-         Options::Arguments::One,
-         [&](Options* o, const std::string& argument) {
-           removeExports = atoi(argument.c_str());
-         })
-=======
       [&](Options* o, const std::string& argument) {
         keptExports = String::Split(argument, ",");
       })
->>>>>>> cc36ffd1
     .add("--ignore-external-input",
          "-ipi",
          "Assumes no env vars are to be read, stdin is empty, etc.",
